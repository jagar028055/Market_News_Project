# -*- coding: utf-8 -*-

"""
動的記事取得機能のユニットテスト
"""

import unittest
from unittest.mock import Mock, patch, MagicMock, ANY
from datetime import datetime, timedelta
import pytz
from src.core.news_processor import NewsProcessor
from src.config.app_config import AppConfig, ScrapingConfig


class TestDynamicArticleCollection(unittest.TestCase):
    """動的記事取得機能のテスト"""
    
    def setUp(self):
        """テストセットアップ"""
        self.processor = NewsProcessor()
        self.processor.logger = Mock()
        
        # テスト用設定
        self.processor.config.scraping = ScrapingConfig(
            hours_limit=24,
            minimum_article_count=100,
            max_hours_limit=72,
            weekend_hours_extension=48
        )
    
    @patch('datetime.datetime')
    def test_get_dynamic_hours_limit_monday(self, mock_datetime):
        """月曜日のテスト: 自動的に最大時間範囲を返す"""
        # Monday
        mock_datetime.now.return_value = datetime(2023, 10, 23, 10, 0, 0)

        result = self.processor.get_dynamic_hours_limit()

        self.assertEqual(result, 72)

    @patch('datetime.datetime')
    def test_get_dynamic_hours_limit_weekday(self, mock_datetime):
        """平日（火-金）のテスト: 基本時間範囲を返す"""
        # Tuesday
        mock_datetime.now.return_value = datetime(2023, 10, 24, 10, 0, 0)

        result = self.processor.get_dynamic_hours_limit()

        self.assertEqual(result, 24)
    
    @patch('src.core.news_processor.NewsProcessor._collect_articles_with_hours')
    def test_collect_articles_with_dynamic_range_sufficient_articles(self, mock_collect):
        """十分な記事数の場合のテスト"""
        # 十分な記事数をモック
        mock_articles = [{'title': f'Article {i}'} for i in range(120)]
        mock_collect.return_value = mock_articles
        
        with patch.object(self.processor, 'get_dynamic_hours_limit', return_value=24):
            result = self.processor.collect_articles_with_dynamic_range()
            
            self.assertEqual(len(result), 120)
            mock_collect.assert_called_once_with(24)
            self.processor.logger.info.assert_any_call("✅ 成功: 最低記事数(100件)を満たしました")
    
    @patch('src.core.news_processor.NewsProcessor._collect_articles_with_hours')
    def test_collect_articles_with_dynamic_range_insufficient_articles(self, mock_collect):
        """記事数不足の場合の時間範囲拡張テスト"""
        # 最初は少ない記事数、次に十分な記事数
        mock_collect.side_effect = [
            [{'title': f'Article {i}'} for i in range(50)],  # 50件（不足）
            [{'title': f'Article {i}'} for i in range(120)]  # 120件（十分）
        ]
        
        with patch.object(self.processor, 'get_dynamic_hours_limit', return_value=24):
            result = self.processor.collect_articles_with_dynamic_range()
            
            self.assertEqual(len(result), 120)
            self.assertEqual(mock_collect.call_count, 2)
            mock_collect.assert_any_call(24)  # 最初の呼び出し
            mock_collect.assert_any_call(48)  # 拡張後の呼び出し
            
            self.processor.logger.info.assert_any_call(
                "📈 記事数不足 → 時間範囲拡張: 24時間 → 48時間"
            )
    
    @patch('src.core.news_processor.NewsProcessor._collect_articles_with_hours')
    def test_collect_articles_with_dynamic_range_max_limit_reached(self, mock_collect):
        """最大時間範囲に到達する場合のテスト"""
        # 常に記事数不足
        mock_articles = [{'title': f'Article {i}'} for i in range(30)]
        mock_collect.return_value = mock_articles
        
        with patch.object(self.processor, 'get_dynamic_hours_limit', return_value=24):
            result = self.processor.collect_articles_with_dynamic_range()
            
            self.assertEqual(len(result), 30)
            # 24h → 48h → 72h の3回呼び出し
            self.assertEqual(mock_collect.call_count, 3)
            mock_collect.assert_any_call(72)  # 最終的に最大値
            
            self.processor.logger.warning.assert_any_call(
<<<<<<< HEAD
=======
                "⚠️  最大時間範囲(72時間)に到達"
            )
            self.processor.logger.warning.assert_any_call(
>>>>>>> b49b6d3f
                "   最終記事数: 30件 (目標: 100件)"
            )
    
    @patch('scrapers.reuters.scrape_reuters_articles')
    @patch('scrapers.bloomberg.scrape_bloomberg_top_page_articles')
    def test_collect_articles_with_hours(self, mock_bloomberg, mock_reuters):
        """指定時間範囲での記事収集テスト"""
        # モック記事を設定
        mock_reuters_articles = [
            {'title': 'Reuters 1', 'published_jst': datetime.now()},
            {'title': 'Reuters 2', 'published_jst': datetime.now() - timedelta(hours=1)}
        ]
        mock_bloomberg_articles = [
            {'title': 'Bloomberg 1', 'published_jst': datetime.now() - timedelta(hours=2)}
        ]
        
        mock_reuters.return_value = mock_reuters_articles
        mock_bloomberg.return_value = mock_bloomberg_articles
        
        result = self.processor._collect_articles_with_hours(48)
        
        self.assertEqual(len(result), 3)
        
        # スクレイパーが正しい引数で呼ばれたかチェック
        mock_reuters.assert_called_once()
        mock_bloomberg.assert_called_once()
        
<<<<<<< HEAD
=======
        # ログ出力の確認は、log_with_contextのモックが複雑なため、このテストでは省略する
>>>>>>> b49b6d3f
    
    @patch('src.core.news_processor.log_with_context')
    @patch('scrapers.reuters.scrape_reuters_articles')
    @patch('scrapers.bloomberg.scrape_bloomberg_top_page_articles')
    def test_collect_articles_with_hours_error_handling(self, mock_bloomberg, mock_reuters, mock_log):
        """記事収集エラーハンドリングのテスト"""
        import logging
        # ロイターでエラー発生
        mock_reuters.side_effect = Exception("Reuters Error")
        mock_bloomberg.return_value = [{'title': 'Bloomberg 1'}]
        
        result = self.processor._collect_articles_with_hours(24)
        
        self.assertEqual(len(result), 1)  # Bloombergの記事のみ
<<<<<<< HEAD
        # Check that log was called with level ERROR and the correct message.
        self.processor.logger.log.assert_any_call(40, "Reuters 記事取得エラー", extra=ANY)
=======

        # log_with_contextがエラー情報とともに呼ばれたことを確認
        mock_log.assert_any_call(
            self.processor.logger,
            logging.ERROR,
            "Reuters 記事取得エラー",
            operation="collect_articles",
            scraper="Reuters",
            error="Reuters Error",
            exc_info=True
        )
>>>>>>> b49b6d3f
    
    def test_integration_collect_articles(self):
        """collect_articlesメソッドの統合テスト"""
        with patch.object(self.processor, 'collect_articles_with_dynamic_range') as mock_dynamic:
            mock_dynamic.return_value = [{'title': 'Test Article'}]
            
            result = self.processor.collect_articles()
            
            self.assertEqual(len(result), 1)
            mock_dynamic.assert_called_once()


class TestScrapingConfigExtension(unittest.TestCase):
    """ScrapingConfig拡張のテスト"""
    
    def test_scraping_config_defaults(self):
        """デフォルト値のテスト"""
        config = ScrapingConfig()
        
        self.assertEqual(config.hours_limit, 24)
        self.assertEqual(config.minimum_article_count, 100)
        self.assertEqual(config.max_hours_limit, 72)
        self.assertEqual(config.weekend_hours_extension, 48)
    
    def test_scraping_config_custom_values(self):
        """カスタム値のテスト"""
        config = ScrapingConfig(
            hours_limit=12,
            minimum_article_count=50,
            max_hours_limit=96,
            weekend_hours_extension=60
        )
        
        self.assertEqual(config.hours_limit, 12)
        self.assertEqual(config.minimum_article_count, 50)
        self.assertEqual(config.max_hours_limit, 96)
        self.assertEqual(config.weekend_hours_extension, 60)
    
    @patch.dict('os.environ', {
        'SCRAPING_MINIMUM_ARTICLE_COUNT': '150',
        'SCRAPING_MAX_HOURS_LIMIT': '96',
        'SCRAPING_WEEKEND_HOURS_EXTENSION': '60'
    })
    def test_app_config_environment_override(self):
        """環境変数でのオーバーライドテスト"""
        config = AppConfig()
        
        self.assertEqual(config.scraping.minimum_article_count, 150)
        self.assertEqual(config.scraping.max_hours_limit, 96)
        self.assertEqual(config.scraping.weekend_hours_extension, 60)


if __name__ == '__main__':
    unittest.main()<|MERGE_RESOLUTION|>--- conflicted
+++ resolved
@@ -5,7 +5,7 @@
 """
 
 import unittest
-from unittest.mock import Mock, patch, MagicMock, ANY
+from unittest.mock import Mock, patch, MagicMock
 from datetime import datetime, timedelta
 import pytz
 from src.core.news_processor import NewsProcessor
@@ -28,25 +28,38 @@
             weekend_hours_extension=48
         )
     
-    @patch('datetime.datetime')
-    def test_get_dynamic_hours_limit_monday(self, mock_datetime):
+    def test_get_dynamic_hours_limit_monday(self):
         """月曜日のテスト: 自動的に最大時間範囲を返す"""
-        # Monday
-        mock_datetime.now.return_value = datetime(2023, 10, 23, 10, 0, 0)
-
-        result = self.processor.get_dynamic_hours_limit()
-
-        self.assertEqual(result, 72)
-
-    @patch('datetime.datetime')
-    def test_get_dynamic_hours_limit_weekday(self, mock_datetime):
+        with patch('src.core.news_processor.datetime') as mock_datetime, \
+             patch('src.core.news_processor.pytz') as mock_pytz:
+            
+            # 月曜日のモック設定
+            mock_jst_now = Mock()
+            mock_jst_now.weekday.return_value = 0  # Monday
+            mock_pytz.timezone.return_value.localize.return_value = mock_jst_now
+            mock_datetime.now.return_value = mock_jst_now
+            
+            result = self.processor.get_dynamic_hours_limit()
+            
+            self.assertEqual(result, 72)  # max_hours_limit
+            self.processor.logger.info.assert_called_with(
+                "月曜日検出: 自動的に72時間範囲を適用"
+            )
+    
+    def test_get_dynamic_hours_limit_weekday(self):
         """平日（火-金）のテスト: 基本時間範囲を返す"""
-        # Tuesday
-        mock_datetime.now.return_value = datetime(2023, 10, 24, 10, 0, 0)
-
-        result = self.processor.get_dynamic_hours_limit()
-
-        self.assertEqual(result, 24)
+        with patch('src.core.news_processor.datetime') as mock_datetime, \
+             patch('src.core.news_processor.pytz') as mock_pytz:
+            
+            # 火曜日のモック設定
+            mock_jst_now = Mock()
+            mock_jst_now.weekday.return_value = 1  # Tuesday
+            mock_pytz.timezone.return_value.localize.return_value = mock_jst_now
+            mock_datetime.now.return_value = mock_jst_now
+            
+            result = self.processor.get_dynamic_hours_limit()
+            
+            self.assertEqual(result, 24)  # hours_limit
     
     @patch('src.core.news_processor.NewsProcessor._collect_articles_with_hours')
     def test_collect_articles_with_dynamic_range_sufficient_articles(self, mock_collect):
@@ -99,12 +112,9 @@
             mock_collect.assert_any_call(72)  # 最終的に最大値
             
             self.processor.logger.warning.assert_any_call(
-<<<<<<< HEAD
-=======
                 "⚠️  最大時間範囲(72時間)に到達"
             )
             self.processor.logger.warning.assert_any_call(
->>>>>>> b49b6d3f
                 "   最終記事数: 30件 (目標: 100件)"
             )
     
@@ -129,13 +139,21 @@
         self.assertEqual(len(result), 3)
         
         # スクレイパーが正しい引数で呼ばれたかチェック
-        mock_reuters.assert_called_once()
-        mock_bloomberg.assert_called_once()
-        
-<<<<<<< HEAD
-=======
+        mock_reuters.assert_called_once_with(
+            query=self.processor.config.reuters.query,
+            hours_limit=48,
+            max_pages=self.processor.config.reuters.max_pages,
+            items_per_page=self.processor.config.reuters.items_per_page,
+            target_categories=self.processor.config.reuters.target_categories,
+            exclude_keywords=self.processor.config.reuters.exclude_keywords
+        )
+        
+        mock_bloomberg.assert_called_once_with(
+            hours_limit=48,
+            exclude_keywords=self.processor.config.bloomberg.exclude_keywords
+        )
+        
         # ログ出力の確認は、log_with_contextのモックが複雑なため、このテストでは省略する
->>>>>>> b49b6d3f
     
     @patch('src.core.news_processor.log_with_context')
     @patch('scrapers.reuters.scrape_reuters_articles')
@@ -150,10 +168,6 @@
         result = self.processor._collect_articles_with_hours(24)
         
         self.assertEqual(len(result), 1)  # Bloombergの記事のみ
-<<<<<<< HEAD
-        # Check that log was called with level ERROR and the correct message.
-        self.processor.logger.log.assert_any_call(40, "Reuters 記事取得エラー", extra=ANY)
-=======
 
         # log_with_contextがエラー情報とともに呼ばれたことを確認
         mock_log.assert_any_call(
@@ -165,7 +179,6 @@
             error="Reuters Error",
             exc_info=True
         )
->>>>>>> b49b6d3f
     
     def test_integration_collect_articles(self):
         """collect_articlesメソッドの統合テスト"""
