--- conflicted
+++ resolved
@@ -165,9 +165,6 @@
         
         self.assertTrue(result)
         mock_post.assert_called_once()
-<<<<<<< HEAD
-    
-=======
         # Check that the message is a text message
         sent_data = mock_post.call_args.kwargs['data']
         message_payload = json.loads(sent_data)
@@ -185,7 +182,6 @@
         self.assertIn('マーケットニュースポッドキャスト', message_str)
         self.assertIn('日経平均株価が大幅上昇', message_str)
         self.assertIn('https://example.com/audio.mp3', message_str)
->>>>>>> b49b6d3f
 
 
 class TestImageAssetManager(unittest.TestCase):
@@ -264,15 +260,8 @@
         self.config = Mock()
         self.config.project_root = tempfile.gettempdir()
         
-        # Each test gets a fresh scheduler instance to prevent state leakage
         self.scheduler = NotificationScheduler(self.config, self.logger)
-<<<<<<< HEAD
-        # Explicitly clear any potential class-level state
-        self.scheduler.notification_queue.clear()
-        self.scheduler.rate_limit_counter.clear()
-=======
         self.scheduler.notification_queue = [] # テストごとにキューをリセット
->>>>>>> b49b6d3f
         
         self.sample_episode_info = {
             'published_at': datetime(2025, 8, 14, 9, 0, 0),
@@ -303,16 +292,10 @@
     @patch('src.podcast.integration.notification_scheduler.datetime')
     def test_optimal_time_calculation(self, mock_datetime):
         """最適配信時刻計算テスト"""
-<<<<<<< HEAD
-        current_time = datetime(2025, 8, 14, 6, 0, 0)
-        mock_datetime.now.return_value = current_time
-        
-=======
         # datetime.now() をモックして固定時刻を返す
         fixed_now = datetime(2025, 8, 14, 6, 0, 0)
         mock_datetime.now.return_value = fixed_now
 
->>>>>>> b49b6d3f
         # 緊急通知は即座に
         urgent_time = self.scheduler._calculate_optimal_time(NotificationPriority.URGENT)
         self.assertLess(urgent_time, fixed_now + timedelta(minutes=1))
