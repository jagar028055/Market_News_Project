--- conflicted
+++ resolved
@@ -1,17 +1,10 @@
 # -*- coding: utf-8 -*-
 
 import sys
-<<<<<<< HEAD
-import os
-
-# プロジェクトのルートディレクトリをsys.pathに追加
-sys.path.insert(0, os.path.abspath(os.path.join(os.path.dirname(__file__), '..')))
-=======
 from pathlib import Path
 
 # Add project root to the Python path
 sys.path.insert(0, str(Path(__file__).parent.parent))
->>>>>>> b49b6d3f
 
 import pytest
 import asyncio
@@ -37,9 +30,10 @@
 
 
 @pytest.fixture
-def temp_dir(tmp_path: Path):
-    """一時ディレクトリ作成（pytestのtmp_pathフィクスチャを利用）"""
-    return tmp_path
+def temp_dir():
+    """一時ディレクトリ作成"""
+    with tempfile.TemporaryDirectory() as tmpdir:
+        yield Path(tmpdir)
 
 
 @pytest.fixture
