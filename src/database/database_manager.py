--- conflicted
+++ resolved
@@ -183,35 +183,9 @@
             )
 
             if article:
-                # デバッグログ: AI分析データの詳細を出力
-                ai_analysis_info = "なし"
-                if article.ai_analysis:
-                    analysis = article.ai_analysis[0]
-                    ai_analysis_info = f"あり(category='{analysis.category}', region='{analysis.region}', sentiment='{analysis.sentiment_label}')"
-                
-                log_with_context(
-                    self.logger, logging.DEBUG,
-                    f"DB記事取得: タイトル='{article.title[:50]}...', AI分析={ai_analysis_info}",
-                    operation="get_article_by_url_with_analysis",
-                    article_id=article.id,
-                    url_hash=url_hash[:8],
-                    ai_analysis_count=len(article.ai_analysis) if article.ai_analysis else 0
-                )
-                
                 # セッションから明示的に切り離して返す
                 session.expunge(article)
-<<<<<<< HEAD
-            else:
-                log_with_context(
-                    self.logger, logging.DEBUG,
-                    f"DB記事未発見: URL='{url[:60]}...'",
-                    operation="get_article_by_url_with_analysis",
-                    url_hash=url_hash[:8]
-                )
-            
-=======
-
->>>>>>> 9ca4af07
+
             return article
 
     # @retry_with_backoff(max_retries=3, exceptions=(SQLAlchemyError,))  # 依存関係削除のためコメントアウト
@@ -237,17 +211,9 @@
             existing = session.query(AIAnalysis).filter_by(article_id=article_id).first()
             if existing:
                 # 更新
-<<<<<<< HEAD
-                existing.summary = analysis_data.get('summary')
-                existing.sentiment_label = analysis_data.get('sentiment_label')
-                existing.sentiment_score = analysis_data.get('sentiment_score')
-                existing.category = analysis_data.get('category')
-                existing.region = analysis_data.get('region')
-=======
                 existing.summary = analysis_data.get("summary")
                 existing.sentiment_label = analysis_data.get("sentiment_label")
                 existing.sentiment_score = analysis_data.get("sentiment_score")
->>>>>>> 9ca4af07
                 existing.analyzed_at = datetime.utcnow()
                 existing.model_version = analysis_data.get("model_version", "unknown")
                 if processing_time_ms:
@@ -259,15 +225,7 @@
                     "AI分析結果更新完了",
                     operation="update_ai_analysis",
                     article_id=article_id,
-<<<<<<< HEAD
-                    summary_length=len(analysis_data.get('summary', '')),
-                    category=analysis_data.get('category'),
-                    region=analysis_data.get('region'),
-                    sentiment=analysis_data.get('sentiment_label'),
-                    all_keys=list(analysis_data.keys())
-=======
                     sentiment=analysis_data.get("sentiment_label"),
->>>>>>> 9ca4af07
                 )
 
                 return existing
@@ -275,21 +233,11 @@
                 # 新規作成
                 analysis = AIAnalysis(
                     article_id=article_id,
-<<<<<<< HEAD
-                    summary=analysis_data.get('summary'),
-                    sentiment_label=analysis_data.get('sentiment_label'),
-                    sentiment_score=analysis_data.get('sentiment_score'),
-                    category=analysis_data.get('category'),
-                    region=analysis_data.get('region'),
-                    model_version=analysis_data.get('model_version', 'unknown'),
-                    processing_time_ms=processing_time_ms
-=======
                     summary=analysis_data.get("summary"),
                     sentiment_label=analysis_data.get("sentiment_label"),
                     sentiment_score=analysis_data.get("sentiment_score"),
                     model_version=analysis_data.get("model_version", "unknown"),
                     processing_time_ms=processing_time_ms,
->>>>>>> 9ca4af07
                 )
 
                 session.add(analysis)
@@ -302,15 +250,7 @@
                     operation="save_ai_analysis",
                     analysis_id=analysis.id,
                     article_id=article_id,
-<<<<<<< HEAD
-                    summary_length=len(analysis_data.get('summary', '')),
-                    category=analysis_data.get('category'),
-                    region=analysis_data.get('region'),
-                    sentiment=analysis_data.get('sentiment_label'),
-                    all_keys=list(analysis_data.keys())
-=======
                     sentiment=analysis_data.get("sentiment_label"),
->>>>>>> 9ca4af07
                 )
 
                 return analysis
