--- conflicted
+++ resolved
@@ -88,28 +88,6 @@
 
 class TimeoutError(RetryableError):
     """タイムアウトエラー"""
-<<<<<<< HEAD
-    pass
-
-
-class PodcastPublishError(NewsAggregatorError):
-    """ポッドキャスト配信関連エラー"""
-    pass
-
-
-class PodcastGenerationError(NewsAggregatorError):
-    """ポッドキャスト生成関連エラー"""
-    pass
-
-
-class TTSError(NewsAggregatorError):
-    """TTS（音声合成）関連エラー"""
-    pass
-
-
-class AudioProcessingError(NewsAggregatorError):
-    """音声処理関連エラー"""
-=======
 
     pass
 
@@ -136,5 +114,4 @@
 class PodcastConfigurationError(NonRetryableError):
     """ポッドキャスト設定関連エラー"""
 
->>>>>>> 79068bd1
     pass