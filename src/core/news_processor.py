--- conflicted
+++ resolved
@@ -2286,58 +2286,8 @@
             # Step 5.5
             self._run_social_content_generation(current_session_articles, scraped_articles, integration_result)
 
-<<<<<<< HEAD
-                if social_enabled:
-                    # 記事データの確保：current_session_articlesが空でもscraped_articlesを使用
-                    articles_for_social = current_session_articles or scraped_articles
-                    
-                    if articles_for_social:
-                        log_with_context(
-                            self.logger,
-                            logging.INFO,
-                            f"ソーシャルコンテンツ生成開始: {len(articles_for_social)}件の記事を使用",
-                            operation="social_content_generation",
-                        )
-                        scg = SocialContentGenerator(self.config, self.logger)
-                        pro_summary_text = self._extract_pro_summary_text(
-                            integration_result
-                        ) if 'integration_result' in locals() else None
-                        self.latest_pro_summary_text = pro_summary_text
-                        scg.generate_social_content(
-                            articles_for_social,
-                            integrated_summary_override=pro_summary_text,
-                        )
-                    else:
-                        log_with_context(
-                            self.logger,
-                            logging.WARNING,
-                            "ソーシャルコンテンツ生成をスキップ: 利用可能な記事がありません",
-                            operation="social_content_generation",
-                        )
-                else:
-                    log_with_context(
-                        self.logger,
-                        logging.INFO,
-                        "ソーシャルコンテンツ生成をスキップ（フラグ無効または記事なし）",
-                        operation="main_process",
-                    )
-            except Exception as e:
-                log_with_context(
-                    self.logger,
-                    logging.ERROR,
-                    f"ソーシャルコンテンツ生成でエラー: {e}",
-                    operation="main_process",
-                    exc_info=True,
-                )
-
-            # 6. Googleドキュメント・スプレッドシート生成（時刻条件満たす場合のみ）
-            # 環境変数でGoogle Services処理をON/OFF制御
-            import os
-            enable_google_services = os.getenv('ENABLE_GOOGLE_SERVICES', 'true').lower() == 'true'
-=======
             # Step 6
             self._run_google_services(session_id, current_session_articles)
->>>>>>> e72dd13e
             
             # Step 7
             self._run_data_retention()
