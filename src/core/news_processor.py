--- conflicted
+++ resolved
@@ -7,7 +7,7 @@
 import time
 import logging
 import concurrent.futures
-from typing import List, Dict, Any, Optional, Tuple
+from typing import List, Dict, Any, Optional
 from datetime import datetime, timedelta
 import pytz
 
@@ -21,7 +21,6 @@
 from src.legacy.article_grouper import group_articles_for_pro_summary
 from tools.performance.cost_manager import check_pro_cost_limits, CostManager
 from src.html.html_generator import HTMLGenerator
-from src.podcast.manual.manual_audio_processor import ManualAudioProcessor
 from gdocs.client import (
     authenticate_google_services,
     test_drive_connection,
@@ -57,9 +56,6 @@
             cost_limit_monthly=50.0,
             timeout_seconds=180,
         )
-        
-        # 手動音声処理システム初期化
-        self.manual_audio_processor = ManualAudioProcessor(self.config, self.logger)
 
     def validate_environment(self) -> bool:
         """環境変数の検証"""
@@ -89,64 +85,34 @@
 
     def get_dynamic_hours_limit(self) -> int:
         """
-        最新記事の時刻を基準とした動的時間範囲決定
-        データベース内の最新記事のpublished_atから現在時刻までを計算
+        曜日と記事数に基づく動的時間範囲決定
 
         Returns:
             int: 動的に決定された時間範囲（時間）
         """
-<<<<<<< HEAD
-        from datetime import datetime, timezone
-        import pytz
-
-=======
->>>>>>> b49b6d3f
         jst_tz = pytz.timezone("Asia/Tokyo")
         jst_now = datetime.now(jst_tz)
-        
-        # データベースから最新記事を取得
-        latest_article = self.db_manager.get_latest_published_article()
-        
-        if latest_article and latest_article.published_at:
-            # 最新記事の時刻をJSTに変換
-            if latest_article.published_at.tzinfo is None:
-                # タイムゾーン情報がない場合はUTCとして扱う
-                latest_published_utc = latest_article.published_at.replace(tzinfo=timezone.utc)
-            else:
-                latest_published_utc = latest_article.published_at.astimezone(timezone.utc)
-            
-            latest_published_jst = latest_published_utc.astimezone(jst_tz)
-            
-            # 最新記事から現在時刻までの時間差を計算
-            time_diff = jst_now - latest_published_jst
-            hours_since_latest = int(time_diff.total_seconds() / 3600) + 1  # 切り上げ
-            
-            # 最大時間制限をチェック
-            max_hours = getattr(self.config.scraping, 'max_hours_limit', 168)  # デフォルト7日
-            calculated_hours = min(hours_since_latest, max_hours)
-            
+        weekday = jst_now.weekday()  # 月曜日=0, 日曜日=6
+
+        # 月曜日・土曜日・日曜日は自動的に最大時間範囲を適用（週末や休日明けは記事が少ないため）
+        if weekday == 0:  # Monday
             self.logger.info(
-                f"最新記事ベース時間範囲計算: "
-                f"最新記事={latest_published_jst.strftime('%Y/%m/%d %H:%M')} "
-                f"時間差={hours_since_latest}h 適用={calculated_hours}h"
-            )
-            
-            return max(calculated_hours, self.config.scraping.hours_limit)  # 最低限の時間は確保
-        else:
-            # データベースに記事がない場合は従来ロジック（曜日ベース）にフォールバック
-            weekday = jst_now.weekday()  # 月曜日=0, 日曜日=6
-            
-            self.logger.info("データベースに記事なし: 曜日ベースの時間範囲を使用")
-            
-            # 月曜日・土曜日・日曜日は自動的に最大時間範囲を適用
-            if weekday in [0, 5, 6]:  # Monday, Saturday, Sunday
-                self.logger.info(
-                    f"週末・月曜日検出: 自動的に{self.config.scraping.max_hours_limit}時間範囲を適用"
-                )
-                return self.config.scraping.max_hours_limit
-            
-            # 平日（火-金）は基本時間範囲から開始
-            return self.config.scraping.hours_limit
+                f"月曜日検出: 自動的に{self.config.scraping.max_hours_limit}時間範囲を適用"
+            )
+            return self.config.scraping.max_hours_limit
+        elif weekday == 5:  # Saturday
+            self.logger.info(
+                f"土曜日検出: 自動的に{self.config.scraping.max_hours_limit}時間範囲を適用"
+            )
+            return self.config.scraping.max_hours_limit
+        elif weekday == 6:  # Sunday
+            self.logger.info(
+                f"日曜日検出: 自動的に{self.config.scraping.max_hours_limit}時間範囲を適用"
+            )
+            return self.config.scraping.max_hours_limit
+
+        # 平日（火-金）は基本時間範囲から開始
+        return self.config.scraping.hours_limit
 
     def collect_articles_with_dynamic_range(self) -> List[Dict[str, Any]]:
         """
@@ -286,71 +252,51 @@
         return self.collect_articles_with_dynamic_range()
 
     def save_articles_to_db(self, articles: List[Dict[str, Any]]) -> List[int]:
-        """収集した記事をデータベースに一括で保存（重複は自動で排除）"""
+        """収集した記事をデータベースに保存（重複は自動で排除）"""
         log_with_context(
             self.logger,
             logging.INFO,
-            "記事の一括DB保存開始",
+            "記事のDB保存開始",
             operation="save_articles_to_db",
             count=len(articles),
         )
-
-        if not articles:
-            return []
-
-        new_article_ids = self.db_manager.save_articles_bulk(articles)
+        new_article_ids = []
+
+        for article_data in articles:
+            # データベースに保存し、新規かどうかを判定
+            article_id, is_new = self.db_manager.save_article(article_data)
+            if article_id and is_new:
+                new_article_ids.append(article_id)
 
         log_with_context(
             self.logger,
             logging.INFO,
-            "記事の一括DB保存完了",
+            "記事のDB保存完了",
             operation="save_articles_to_db",
             new_articles=len(new_article_ids),
             total_attempted=len(articles),
         )
         return new_article_ids
 
-    def _process_articles_with_ai_in_parallel(self, article_ids: List[int], operation_name: str):
-        """
-        指定された記事IDリストを並列でAI処理する共通メソッド（分析済み記事は自動スキップ）
-        """
-        if not article_ids:
-            log_with_context(
-                self.logger,
-                logging.INFO,
-                f"AI処理対象の記事がありません ({operation_name})",
-                operation=operation_name,
+    def process_new_articles_with_ai(self, new_article_ids: List[int]):
+        """新規記事のみをAIで処理"""
+        if not new_article_ids:
+            log_with_context(
+                self.logger,
+                logging.INFO,
+                "AI処理対象の新規記事なし",
+                operation="process_new_articles",
             )
             return
-
-        # 分析済み記事を除外
-        articles_to_process = []
-        skipped_count = 0
-        
-        # 全記事を一度にEager Loadingで取得
-        all_articles = self.db_manager.get_articles_by_ids(article_ids)
-        
-        for article in all_articles:
-            # AI分析済みかどうかをチェック
-            if article.ai_analysis:
-                skipped_count += 1
-                self.logger.debug(f"記事ID {article.id} は分析済みのためスキップ")
-                continue
-                
-            articles_to_process.append(article)
 
         log_with_context(
             self.logger,
             logging.INFO,
-            f"AI処理開始 ({operation_name}): 対象{len(articles_to_process)}件 (分析済みスキップ: {skipped_count}件)",
-            operation=operation_name,
-            target_count=len(articles_to_process),
-            skipped_count=skipped_count,
-        )
-        
-        if not articles_to_process:
-            self.logger.info(f"AI処理対象記事なし（全て分析済み）- {operation_name}")
-            return
+            f"AI処理開始（新規{len(new_article_ids)}件）",
+            operation="process_new_articles",
+        )
+
+        articles_to_process = self.db_manager.get_articles_by_ids(new_article_ids)
 
         with concurrent.futures.ThreadPoolExecutor(max_workers=5) as executor:
             future_to_article = {
@@ -368,24 +314,20 @@
                     if ai_result:
                         self.db_manager.save_ai_analysis(article.id, ai_result)
                         log_with_context(
-                            self.logger, logging.DEBUG, "AI分析結果を保存", article_id=article.id, operation=operation_name
+                            self.logger, logging.DEBUG, "AI分析結果を保存", article_id=article.id
                         )
                 except Exception as e:
                     log_with_context(
                         self.logger,
                         logging.ERROR,
                         f"記事ID {article.id} のAI処理エラー",
-                        operation=operation_name,
+                        operation="process_new_articles",
                         article_id=article.id,
                         error=str(e),
                         exc_info=True,
                     )
 
-        log_with_context(self.logger, logging.INFO, f"AI処理完了 ({operation_name})", operation=operation_name)
-
-    def process_new_articles_with_ai(self, new_article_ids: List[int]):
-        """新規記事のみをAIで処理"""
-        self._process_articles_with_ai_in_parallel(new_article_ids, "process_new_articles")
+        log_with_context(self.logger, logging.INFO, "AI処理完了", operation="process_new_articles")
 
     def process_recent_articles_without_ai(self):
         """AI分析がない24時間以内の記事を処理"""
@@ -405,7 +347,57 @@
             )
             unprocessed_ids = [row[0] for row in unprocessed_ids]
 
-        self._process_articles_with_ai_in_parallel(unprocessed_ids, "process_recent_articles")
+        if not unprocessed_ids:
+            log_with_context(
+                self.logger,
+                logging.INFO,
+                "AI処理対象の未処理記事なし",
+                operation="process_recent_articles",
+            )
+            return
+
+        log_with_context(
+            self.logger,
+            logging.INFO,
+            f"未処理記事のAI処理開始（{len(unprocessed_ids)}件）",
+            operation="process_recent_articles",
+        )
+
+        # 記事を取得してAI処理
+        articles_to_process = self.db_manager.get_articles_by_ids(unprocessed_ids)
+
+        with concurrent.futures.ThreadPoolExecutor(max_workers=5) as executor:
+            future_to_article = {
+                executor.submit(
+                    process_article_with_ai, self.config.ai.gemini_api_key, article.body
+                ): article
+                for article in articles_to_process
+                if article.body
+            }
+
+            for future in concurrent.futures.as_completed(future_to_article):
+                article = future_to_article[future]
+                try:
+                    ai_result = future.result()
+                    if ai_result:
+                        self.db_manager.save_ai_analysis(article.id, ai_result)
+                        log_with_context(
+                            self.logger, logging.DEBUG, "AI分析結果を保存", article_id=article.id
+                        )
+                except Exception as e:
+                    log_with_context(
+                        self.logger,
+                        logging.ERROR,
+                        f"記事ID {article.id} のAI処理エラー",
+                        operation="process_recent_articles",
+                        article_id=article.id,
+                        error=str(e),
+                        exc_info=True,
+                    )
+
+        log_with_context(
+            self.logger, logging.INFO, "未処理記事のAI処理完了", operation="process_recent_articles"
+        )
 
     def process_pro_integration_summaries(
         self, session_id: int, scraped_articles: List[Dict[str, Any]]
@@ -456,37 +448,41 @@
                 operation="pro_integration",
             )
 
-            # Step 1: 記事のURLを収集
-            urls_to_fetch = [a.get("url") for a in scraped_articles if a.get("url")]
-
-            # Step 2: 必要な記事情報をDBから一括取得
-            articles_from_db = self.db_manager.get_articles_by_urls_with_analysis(urls_to_fetch)
-
-            # Step 3: スクレイピングした記事とDBからの情報をマージしてリッチな記事リストを作成
+            # 記事をHTML表示用データから取得してAI分析結果を含める
             enriched_articles = []
             for article_data in scraped_articles:
-                url = article_data.get("url")
-                if not url:
-                    continue
-
-                normalized_url = self.db_manager.url_normalizer.normalize_url(url)
-                article_with_analysis = articles_from_db.get(normalized_url)
-
-                if article_with_analysis and article_with_analysis.ai_analysis:
-                    analysis = article_with_analysis.ai_analysis[0]
-                    enriched_article = {
-                        "title": article_data.get("title", ""),
-                        "url": url,
-                        "summary": (
-                            analysis.summary
-                            if analysis.summary
-                            else article_data.get("summary", "")
-                        ),
-                        "category": article_data.get("category", "その他"),
-                        "region": self._determine_article_region(article_data),
-                        "source": article_data.get("source", ""),
-                    }
-                    enriched_articles.append(enriched_article)
+                try:
+                    url = article_data.get("url")
+                    if not url:
+                        continue
+
+                    # データベースからAI分析結果を取得
+                    normalized_url = self.db_manager.url_normalizer.normalize_url(url)
+                    article_with_analysis = self.db_manager.get_article_by_url_with_analysis(
+                        normalized_url
+                    )
+
+                    if article_with_analysis and article_with_analysis.ai_analysis:
+                        analysis = article_with_analysis.ai_analysis[0]
+                        enriched_article = {
+                            "title": article_data.get("title", ""),
+                            "url": url,
+                            "summary": (
+                                analysis.summary
+                                if analysis.summary
+                                else article_data.get("summary", "")
+                            ),
+                            "category": article_data.get("category", "その他"),
+                            "region": self._determine_article_region(article_data),
+                            "source": article_data.get("source", ""),
+                        }
+                        enriched_articles.append(enriched_article)
+
+                except Exception as e:
+                    self._handle_pro_integration_error(
+                        e, f"記事データ処理中 (URL: {article_data.get('url', 'N/A')})"
+                    )
+                    continue  # 個別記事のエラーは続行
 
             if len(enriched_articles) < self.pro_config.min_articles_threshold:
                 log_with_context(
@@ -1330,8 +1326,8 @@
         self, scraped_articles: List[Dict[str, Any]]
     ) -> List[Dict[str, Any]]:
         """
-        今回実行分の記事をHTML表示用に準備（AI分析結果と組み合わせ）。
-        N+1問題を解消するため、DBからのデータ取得を一括で行う。
+        今回実行分の記事をHTML表示用に準備（AI分析結果と組み合わせ）
+        注：今回スクレイピングした記事データのみを使用し、過去の記事の混入を防ぐ
         """
         log_with_context(
             self.logger,
@@ -1340,53 +1336,46 @@
             operation="prepare_current_session_articles",
         )
 
-        if not scraped_articles:
-            return []
-
-        # Step 1: 全てのユニークなURLを収集
-        urls_to_fetch = list(set(a.get("url") for a in scraped_articles if a.get("url")))
-
-        # Step 2: データベースから全ての関連データを一括で取得
-        try:
-            articles_from_db = self.db_manager.get_articles_by_urls_with_analysis(urls_to_fetch)
-            log_with_context(
-                self.logger,
-                logging.INFO,
-                f"DBから一括で{len(articles_from_db)}件の記事情報を取得完了",
-                operation="prepare_html_data",
-            )
-        except Exception as e:
-            log_with_context(
-                self.logger,
-                logging.ERROR,
-                f"記事情報の一括取得でエラー: {e}",
-                operation="prepare_html_data",
-                exc_info=True,
-            )
-            articles_from_db = {} # エラー発生時は空の辞書で続行
-
         final_articles = []
         processed_urls = set()
         ai_analysis_found = 0
         duplicates_skipped = 0
 
-        # Step 3: スクレイピングした記事をループし、DBから取得したデータとマージ
-        for scraped_article in scraped_articles:
+        for i, scraped_article in enumerate(scraped_articles):
             url = scraped_article.get("url")
             if not url:
+                log_with_context(
+                    self.logger,
+                    logging.WARNING,
+                    f"記事 {i} にURLがありません。スキップします。",
+                    operation="prepare_html_data",
+                )
                 continue
 
+            # URLを正規化して比較の精度を上げる
             normalized_url = self.db_manager.url_normalizer.normalize_url(url)
 
             if normalized_url in processed_urls:
                 duplicates_skipped += 1
+                log_with_context(
+                    self.logger,
+                    logging.DEBUG,
+                    f"重複URLをスキップ: 元URL='{url}', 正規化URL='{normalized_url}'",
+                    operation="prepare_html_data",
+                )
                 continue
 
             processed_urls.add(normalized_url)
+            log_with_context(
+                self.logger,
+                logging.DEBUG,
+                f"新規URLを処理: 元URL='{url}', 正規化URL='{normalized_url}'",
+                operation="prepare_html_data",
+            )
 
             article_data = {
                 "title": scraped_article.get("title", ""),
-                "url": url,
+                "url": url,  # 表示には元のURLを使用
                 "source": scraped_article.get("source", ""),
                 "published_jst": scraped_article.get("published_jst", ""),
                 "summary": "要約はありません。",
@@ -1396,71 +1385,87 @@
                 "region": "その他",
             }
 
-            # プリフェッチしたデータから該当記事を検索（パフォーマンス最適化）
-            article_with_analysis = articles_from_db.get(normalized_url)
-
-            if article_with_analysis:
+            try:
+                # DBからは正規化済みURLで問い合わせるのが確実
                 log_with_context(
                     self.logger,
                     logging.DEBUG,
-                    f"記事が見つかりました: title='{article_with_analysis.title}', ai_analysis_count={len(article_with_analysis.ai_analysis) if article_with_analysis.ai_analysis else 0}",
+                    f"AI分析結果を検索中: 正規化URL='{normalized_url}'",
                     operation="prepare_html_data",
                 )
-
-                if article_with_analysis.ai_analysis:
-                    analysis = article_with_analysis.ai_analysis[0]
+                article_with_analysis = self.db_manager.get_article_by_url_with_analysis(
+                    normalized_url
+                )
+                
+                if article_with_analysis:
                     log_with_context(
                         self.logger,
                         logging.DEBUG,
-                        f"AI分析結果が見つかりました: category='{analysis.category}', region='{analysis.region}', summary_length={len(analysis.summary) if analysis.summary else 0}",
+                        f"記事が見つかりました: title='{article_with_analysis.title}', ai_analysis_count={len(article_with_analysis.ai_analysis) if article_with_analysis.ai_analysis else 0}",
                         operation="prepare_html_data",
                     )
                     
-                    if analysis.summary:
-                        article_data.update(
-                            {
-                                "summary": analysis.summary,
-                                "sentiment_label": analysis.sentiment_label or "N/A",
-                                "sentiment_score": analysis.sentiment_score if analysis.sentiment_score is not None else 0.0,
-                                "category": analysis.category or "その他",
-                                "region": analysis.region or "その他",
-                            }
-                        )
-                        ai_analysis_found += 1
+                    if article_with_analysis.ai_analysis:
+                        analysis = article_with_analysis.ai_analysis[0]
                         log_with_context(
                             self.logger,
-                            logging.INFO,
-                            f"AI分析結果を記事データに設定完了: URL='{url}', category='{analysis.category}', region='{analysis.region}'",
+                            logging.DEBUG,
+                            f"AI分析結果が見つかりました: category='{analysis.category}', region='{analysis.region}', summary_length={len(analysis.summary) if analysis.summary else 0}",
                             operation="prepare_html_data",
                         )
+                        
+                        if analysis.summary:
+                            article_data.update(
+                                {
+                                    "summary": analysis.summary,
+                                    "sentiment_label": (
+                                        analysis.sentiment_label if analysis.sentiment_label else "N/A"
+                                    ),
+                                    "sentiment_score": (
+                                        analysis.sentiment_score
+                                        if analysis.sentiment_score is not None
+                                        else 0.0
+                                    ),
+                                    "category": analysis.category if analysis.category else "その他",
+                                    "region": analysis.region if analysis.region else "その他",
+                                }
+                            )
+                            ai_analysis_found += 1
+                            log_with_context(
+                                self.logger,
+                                logging.INFO,
+                                f"AI分析結果を記事データに設定完了: URL='{url}', category='{analysis.category}', region='{analysis.region}'",
+                                operation="prepare_html_data",
+                            )
+                        else:
+                            log_with_context(
+                                self.logger,
+                                logging.WARNING,
+                                f"AI分析は存在するが要約が空です: URL='{url}'",
+                                operation="prepare_html_data",
+                            )
                     else:
                         log_with_context(
                             self.logger,
                             logging.WARNING,
-                            f"AI分析は存在するが要約が空です: URL='{url}'",
+                            f"記事は見つかったがAI分析結果がありません: URL='{url}'",
                             operation="prepare_html_data",
                         )
                 else:
                     log_with_context(
                         self.logger,
                         logging.WARNING,
-                        f"記事は見つかったがAI分析結果がありません: URL='{url}'",
+                        f"記事がデータベースに見つかりません: 正規化URL='{normalized_url}'",
                         operation="prepare_html_data",
                     )
-            else:
-                log_with_context(
-                    self.logger,
-                    logging.WARNING,
-                    f"記事がデータベースに見つかりません: 正規化URL='{normalized_url}'",
+            except Exception as e:
+                log_with_context(
+                    self.logger,
+                    logging.ERROR,
+                    f"AI分析結果の取得でエラー: URL='{url}', 正規化URL='{normalized_url}' - {e}",
                     operation="prepare_html_data",
-                )
-
-            # フォールバック: AI分析でregion/categoryが付与されない場合は自動判定で補完
-            if article_data["region"] in ("その他", "other", "unknown", None):
-                article_data["region"] = self._determine_article_region(article_data)
-
-            if article_data["category"] in ("その他", "other", "uncategorized", None):
-                article_data["category"] = self._determine_article_category(article_data)
+                    exc_info=True,
+                )
 
             final_articles.append(article_data)
 
@@ -2196,162 +2201,101 @@
                 operation="generate_google_docs",
             )
 
-    def _run_collection_and_saving(self, session_id: int) -> Tuple[List[Dict[str, Any]], List[int]]:
-        """Step 1 & 2: 記事の収集とDB保存"""
-        scraped_articles = self.collect_articles()
-        log_with_context(
-            self.logger,
-            logging.INFO,
-            f"=== 記事収集結果: {len(scraped_articles)}件の記事を取得 ===",
-            operation="main_process",
-        )
-        self.db_manager.update_scraping_session(session_id, articles_found=len(scraped_articles))
-        if not scraped_articles:
-            self.logger.error("スクレイピングで新しい記事が取得されませんでした。スクレイピング処理を確認してください。")
-            # ここでは例外を発生させず、呼び出し元で処理を中断させる
-            return [], []
-
-        new_article_ids = self.save_articles_to_db(scraped_articles)
-        log_with_context(
-            self.logger,
-            logging.INFO,
-            f"=== DB保存結果: {len(scraped_articles)}件中{len(new_article_ids)}件が新規記事 ===",
-            operation="main_process",
-        )
-        self.db_manager.update_scraping_session(session_id, articles_processed=len(new_article_ids))
-        return scraped_articles, new_article_ids
-
-    def _run_ai_processing(self, new_article_ids: List[int]):
-        """Step 3: AIによる記事処理"""
-        self.process_new_articles_with_ai(new_article_ids)
-        self.process_recent_articles_without_ai()
-
-    def _run_pro_summary(self, session_id: int, scraped_articles: List[Dict[str, Any]]) -> Optional[Dict[str, Any]]:
-        """Step 3.7: Pro統合要約処理"""
-        pro_integration_start_time = time.time()
-        integration_result = None
-        try:
-            integration_result = self.process_pro_integration_summaries(session_id, scraped_articles)
-            if integration_result:
-                log_with_context(
-                    self.logger, logging.INFO, "Pro統合要約が正常に生成されました", operation="main_process"
-                )
-            else:
-                log_with_context(
-                    self.logger, logging.INFO, "Pro統合要約はスキップされました", operation="main_process"
-                )
-        except Exception as e:
-            log_with_context(
-                self.logger,
-                logging.ERROR,
-                f"Pro統合要約処理でエラー (フォールバック処理継続): {e}",
-                operation="main_process",
-                exc_info=True,
-            )
-        finally:
-            self._log_pro_integration_statistics(integration_result, session_id, len(scraped_articles))
-            self._monitor_system_performance(pro_integration_start_time, "Pro統合要約処理")
-        return integration_result
-
-    def _run_social_content_generation(self, current_session_articles: List[Dict[str, Any]], scraped_articles: List[Dict[str, Any]], integration_result: Optional[Dict[str, Any]]):
-        """Step 5.5: ソーシャルコンテンツ生成"""
-        try:
-            social_enabled = self.config.social.enable_social_images or self.config.social.enable_note_md
-            log_with_context(
-                self.logger,
-                logging.INFO,
-                f"ソーシャルコンテンツ生成チェック: フラグ有効={social_enabled}, 記事数={len(current_session_articles or scraped_articles)}",
-                operation="social_content_check",
-            )
-            if social_enabled:
-                articles_for_social = current_session_articles or scraped_articles
-                if articles_for_social:
-                    log_with_context(
-                        self.logger, logging.INFO, f"ソーシャルコンテンツ生成開始: {len(articles_for_social)}件の記事を使用", operation="social_content_generation"
-                    )
-                    scg = SocialContentGenerator(self.config, self.logger)
-                    pro_summary_text = self._extract_pro_summary_text(integration_result)
-                    scg.generate_social_content(articles_for_social, integrated_summary_override=pro_summary_text)
-                else:
-                    log_with_context(
-                        self.logger, logging.WARNING, "ソーシャルコンテンツ生成をスキップ: 利用可能な記事がありません", operation="social_content_generation"
-                    )
-            else:
-                log_with_context(self.logger, logging.INFO, "ソーシャルコンテンツ生成をスキップ（フラグ無効）", operation="main_process")
-        except Exception as e:
-            log_with_context(
-                self.logger, logging.ERROR, f"ソーシャルコンテンツ生成でエラー: {e}", operation="main_process", exc_info=True
-            )
-
-    def _run_google_services(self, session_id: int, current_session_articles: List[Dict[str, Any]]):
-        """Step 6: Googleドキュメント・スプレッドシート生成"""
-        import os
-        enable_google_services = os.getenv('ENABLE_GOOGLE_SERVICES', 'true').lower() == 'true'
-        if enable_google_services:
-            self.generate_google_docs_and_sheets(session_id, current_session_articles)
-        else:
-            log_with_context(
-                self.logger, logging.INFO, "ENABLE_GOOGLE_SERVICES=falseによりGoogle Services処理をスキップ", operation="main_process"
-            )
-
-    def _run_data_retention(self):
-        """Step 7: 古いデータのクリーンアップ/アーカイブ"""
-        policy = (self.config.social.retention_policy or "keep").lower()
-        if policy == "delete":
-            self.db_manager.cleanup_old_data(days_to_keep=30)
-            try:
-                apply_social_retention(self.config.social.output_base_dir, policy, self.config.social.retention_days)
-            except Exception as e:
-                log_with_context(self.logger, logging.WARNING, f"ファイル削除で警告: {e}", operation="retention")
-        elif policy == "archive":
-            try:
-                apply_social_retention(self.config.social.output_base_dir, policy, self.config.social.retention_days)
-                log_with_context(self.logger, logging.INFO, "古い出力をArchiveへ移動", operation="retention")
-            except Exception as e:
-                log_with_context(self.logger, logging.WARNING, f"アーカイブ処理で警告: {e}", operation="retention")
-        else:  # keep
-            log_with_context(self.logger, logging.INFO, "retention_policy=keep: クリーンアップをスキップ", operation="main_process")
-
-    def _run_finalization(self, start_time: float, session_id: int, integration_result: Optional[Dict[str, Any]]):
-        """Step 8: 最終処理（ログ、パフォーマンス監視、JSON出力）"""
-        self._log_session_summary(session_id, start_time, integration_result)
-        self._monitor_system_performance(start_time, "処理全体")
-        try:
-            self._generate_final_output()
-        except Exception as e:
-            self.logger.error(f"最終出力生成でエラー: {e}", exc_info=True)
-
-        elapsed_time = time.time() - start_time
-        self.logger.info(f"=== 全ての処理が完了しました (総処理時間: {elapsed_time:.2f}秒) ===")
-
     def run(self):
         """メイン処理の実行"""
         self.logger.info("=== ニュース記事取得・処理開始 ===")
         overall_start_time = time.time()
+
+        # スクレイピングセッション開始
         session_id = self.db_manager.start_scraping_session()
-        integration_result = None
 
         try:
             if not self.validate_environment():
-                self.db_manager.complete_scraping_session(session_id, status="failed", error_details="環境変数未設定")
+                self.db_manager.complete_scraping_session(
+                    session_id, status="failed", error_details="環境変数未設定"
+                )
                 return
 
-            # Step 1 & 2
-            scraped_articles, new_article_ids = self._run_collection_and_saving(session_id)
+            # 1. 記事収集
+            scraped_articles = self.collect_articles()
+            log_with_context(
+                self.logger,
+                logging.INFO,
+                f"=== 記事収集結果: {len(scraped_articles)}件の記事を取得 ===",
+                operation="main_process",
+            )
+
+            self.db_manager.update_scraping_session(
+                session_id, articles_found=len(scraped_articles)
+            )
             if not scraped_articles:
-                self.logger.warning("記事が収集されなかったため、処理を終了します。")
-                self.db_manager.complete_scraping_session(session_id, status="completed_no_articles")
-                self._run_finalization(overall_start_time, session_id, None)
-                return
-
-            # Step 3
-            self._run_ai_processing(new_article_ids)
-
-            # Step 3.7
-            integration_result = self._run_pro_summary(session_id, scraped_articles)
-
-            # Step 4
-            current_session_articles = self.prepare_current_session_articles_for_html(scraped_articles)
+                self.logger.error("スクレイピングで新しい記事が取得されませんでした。スクレイピング処理を確認してください。")
+                self.db_manager.complete_scraping_session(
+                    session_id, status="failed", error_details="No articles scraped"
+                )
+                raise RuntimeError("記事のスクレイピングに失敗しました。ソースサイトの構造変更やネットワーク問題を確認してください。")
+
+            # 2. DBに保存 (重複排除)
+            new_article_ids = self.save_articles_to_db(scraped_articles)
+            log_with_context(
+                self.logger,
+                logging.INFO,
+                f"=== DB保存結果: {len(scraped_articles)}件中{len(new_article_ids)}件が新規記事 ===",
+                operation="main_process",
+            )
+
+            self.db_manager.update_scraping_session(
+                session_id, articles_processed=len(new_article_ids)
+            )
+
+            # 3. 新規記事をAIで処理
+            self.process_new_articles_with_ai(new_article_ids)
+
+            # 3.5. AI分析がない24時間以内の記事も処理する
+            self.process_recent_articles_without_ai()
+
+            # 3.7. Pro統合要約処理（新規追加）
+            integration_result = None
+            pro_integration_start_time = time.time()
+
+            try:
+                integration_result = self.process_pro_integration_summaries(
+                    session_id, scraped_articles
+                )
+                if integration_result:
+                    log_with_context(
+                        self.logger,
+                        logging.INFO,
+                        "Pro統合要約が正常に生成されました",
+                        operation="main_process",
+                    )
+                else:
+                    log_with_context(
+                        self.logger,
+                        logging.INFO,
+                        "Pro統合要約はスキップされました",
+                        operation="main_process",
+                    )
+            except Exception as e:
+                log_with_context(
+                    self.logger,
+                    logging.ERROR,
+                    f"Pro統合要約処理でエラー (フォールバック処理継続): {e}",
+                    operation="main_process",
+                    exc_info=True,
+                )
+            finally:
+                # Pro統合要約の統計情報をログ記録
+                self._log_pro_integration_statistics(
+                    integration_result, session_id, len(scraped_articles)
+                )
+                # パフォーマンス監視
+                self._monitor_system_performance(pro_integration_start_time, "Pro統合要約処理")
+
+            # 4. 今回実行分の記事データをAI分析結果と組み合わせて準備
+            current_session_articles = self.prepare_current_session_articles_for_html(
+                scraped_articles
+            )
             log_with_context(
                 self.logger,
                 logging.INFO,
@@ -2359,18 +2303,16 @@
                 operation="main_process",
             )
 
-            # Step 5
+            # 5. 最終的なHTMLを生成（今回実行分のみ）
             self.generate_final_html(current_session_articles, session_id)
 
-            # Step 5.5: ソーシャルコンテンツ生成
-            self._run_social_content_generation(current_session_articles, scraped_articles, integration_result)
-
-            # Step 6: Googleドキュメント・スプレッドシート生成（環境変数制御付き）
+            # 6. Googleドキュメント・スプレッドシート生成（時刻条件満たす場合のみ）
+            # 環境変数でGoogle Services処理をON/OFF制御
             import os
             enable_google_services = os.getenv('ENABLE_GOOGLE_SERVICES', 'true').lower() == 'true'
             
             if enable_google_services:
-                self._run_google_services(session_id, current_session_articles)
+                self.generate_google_docs_and_sheets(session_id, current_session_articles)
             else:
                 log_with_context(
                     self.logger,
@@ -2379,195 +2321,30 @@
                     operation="main_process",
                 )
 
-            # Step 7: データクリーンアップ
-            self._run_data_retention()
+            # 7. 古いデータをクリーンアップ
+            self.db_manager.cleanup_old_data(days_to_keep=30)
 
             self.db_manager.complete_scraping_session(session_id, status="completed_ok")
 
         except Exception as e:
             self.logger.error(f"処理全体で予期せぬエラーが発生: {e}", exc_info=True)
-            self.db_manager.complete_scraping_session(session_id, status="failed", error_details=str(e))
-            # エラーが発生しても最終処理は試みる
-            self._run_finalization(overall_start_time, session_id, integration_result)
+            self.db_manager.complete_scraping_session(
+                session_id, status="failed", error_details=str(e)
+            )
             raise
-
-        # 正常終了時も最終処理を実行
-        self._run_finalization(overall_start_time, session_id, integration_result)
-
-        # 手動音声ファイル処理（環境変数で制御）
-        import os
-        if os.getenv('PROCESS_MANUAL_AUDIO', 'false').lower() == 'true':
-            self.logger.info("=== 手動音声ファイル処理開始 ===")
-            try:
-                manual_results = self.manual_audio_processor.process_uploaded_files()
-                if manual_results:
-                    successful_count = sum(1 for r in manual_results if r.get('success'))
-                    self.logger.info(f"手動音声処理完了: {successful_count}/{len(manual_results)}件成功")
-                else:
-                    self.logger.info("処理対象の手動音声ファイルが見つかりませんでした")
-            except Exception as e:
-                self.logger.error(f"手動音声処理でエラー: {e}", exc_info=True)
-        else:
-            self.logger.debug("手動音声処理はスキップされました（PROCESS_MANUAL_AUDIO=false）")
-
-        # セッション全体のサマリーをログに記録
-        self._log_session_summary(
-            session_id,
-            overall_start_time,
-            integration_result if "integration_result" in locals() else None,
-        )
-
-        # 全体のパフォーマンス監視
-        self._monitor_system_performance(overall_start_time, "処理全体")
-
-    def _extract_pro_summary_text(self, integration_result: Optional[Dict[str, Any]]) -> Optional[str]:
-        """Pro統合要約からnote/SNS向けの要約テキストを抽出"""
-        if not integration_result:
-            return None
-        try:
-            # 新構造
-            if "unified_summary" in integration_result:
-                uni = integration_result["unified_summary"]
-                parts = []
-                for key in [
-                    "global_overview",
-                    "cross_regional_analysis",
-                    "key_trends",
-                    "risk_factors",
-                ]:
-                    if uni.get(key):
-                        parts.append(str(uni[key]).strip())
-                return "\n\n".join(parts) if parts else None
-            # 旧構造
-            if "global_summary" in integration_result:
-                return integration_result["global_summary"].get("summary_text")
-        except Exception:
-            return None
-
-    def _generate_final_output(self):
-        """記事データをJSONファイルとして出力し、HTMLファイルを生成"""
-        import os
-        import json
-        from datetime import datetime, timedelta
-        
-        try:
-            # 1. 最新の記事データを取得（24時間以内）
-            cutoff_time = datetime.utcnow() - timedelta(hours=24)
-            with self.db_manager.get_session() as session:
-                articles_query = (
-                    session.query(Article)
-                    .filter(Article.published_at >= cutoff_time)
-                    .order_by(Article.published_at.desc())
-                    .all()
-                )
-                
-                articles_data = []
-                for article in articles_query:
-                    article_dict = {
-                        'title': article.title,
-                        'summary': article.summary,
-                        'url': article.url,
-                        'source': article.source,
-                        'published_at': article.published_at.isoformat() if article.published_at else None,
-                        'category': getattr(article, 'category', 'general'),
-                        'region': getattr(article, 'region', 'global'),
-                        'score': getattr(article, 'score', 0.0)
-                    }
-                    articles_data.append(article_dict)
-
-            self.logger.info(f"記事データ準備完了: {len(articles_data)}件")
-
-            # 2. data/articles.jsonファイルを生成
-            os.makedirs('data', exist_ok=True)
-            with open('data/articles.json', 'w', encoding='utf-8') as f:
-                json.dump(articles_data, f, ensure_ascii=False, indent=2)
-            
-            self.logger.info(f"data/articles.json ファイルを生成しました: {len(articles_data)}件の記事")
-
-            # 3. HTMLファイルを生成
-            from src.html.template_engine import HTMLTemplateEngine, TemplateData
-            
-            # 統計データを計算
-            source_stats = {}
-            region_stats = {}
-            category_stats = {}
-            
-            for article in articles_data:
-                source = article.get('source', 'Unknown')
-                region = article.get('region', 'global')
-                category = article.get('category', 'general')
-                
-                source_stats[source] = source_stats.get(source, 0) + 1
-                region_stats[region] = region_stats.get(region, 0) + 1
-                category_stats[category] = category_stats.get(category, 0) + 1
-
-            # TemplateDataを作成
-            template_data = TemplateData(
-                title="Market News Dashboard - AIニュース分析",
-                articles=articles_data,
-                total_articles=len(articles_data),
-                last_updated=datetime.now().strftime('%Y/%m/%d %H:%M'),
-                source_stats=source_stats,
-                region_stats=region_stats,
-                category_stats=category_stats
-            )
-
-            # HTMLを生成
-            template_engine = HTMLTemplateEngine()
-            html_content = template_engine.generate_html(template_data)
-            
-            with open('index.html', 'w', encoding='utf-8') as f:
-                f.write(html_content)
-                
-            self.logger.info("index.html ファイルを生成しました")
-
-        except Exception as e:
-            self.logger.error(f"最終出力生成でエラー: {e}", exc_info=True)
-            raise
-
-            # 手動音声ファイル処理（環境変数で制御）
-            import os
-            if os.getenv('PROCESS_MANUAL_AUDIO', 'false').lower() == 'true':
-                self.logger.info("=== 手動音声ファイル処理開始 ===")
-                try:
-                    manual_results = self.manual_audio_processor.process_uploaded_files()
-                    if manual_results:
-                        successful_count = sum(1 for r in manual_results if r.get('success'))
-                        self.logger.info(f"手動音声処理完了: {successful_count}/{len(manual_results)}件成功")
-                    else:
-                        self.logger.info("処理対象の手動音声ファイルが見つかりませんでした")
-                except Exception as e:
-                    self.logger.error(f"手動音声処理でエラー: {e}", exc_info=True)
-            else:
-                self.logger.debug("手動音声処理はスキップされました（PROCESS_MANUAL_AUDIO=false）")
+        finally:
+            overall_elapsed_time = time.time() - overall_start_time
+
+            # セッション全体のサマリーをログに記録
+            self._log_session_summary(
+                session_id,
+                overall_start_time,
+                integration_result if "integration_result" in locals() else None,
+            )
 
             # 全体のパフォーマンス監視
             self._monitor_system_performance(overall_start_time, "処理全体")
 
             self.logger.info(
                 f"=== 全ての処理が完了しました (総処理時間: {overall_elapsed_time:.2f}秒) ==="
-            )
-
-    def _extract_pro_summary_text(self, integration_result: Optional[Dict[str, Any]]) -> Optional[str]:
-        """Pro統合要約からnote/SNS向けの要約テキストを抽出"""
-        if not integration_result:
-            return None
-        try:
-            # 新構造
-            if "unified_summary" in integration_result:
-                uni = integration_result["unified_summary"]
-                parts = []
-                for key in [
-                    "global_overview",
-                    "cross_regional_analysis",
-                    "key_trends",
-                    "risk_factors",
-                ]:
-                    if uni.get(key):
-                        parts.append(str(uni[key]).strip())
-                return "\n\n".join(parts) if parts else None
-            # 旧構造
-            if "global_summary" in integration_result:
-                return integration_result["global_summary"].get("summary_text")
-        except Exception:
-            return None+            )