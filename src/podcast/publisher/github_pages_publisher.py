# -*- coding: utf-8 -*-

"""
GitHub Pages ポッドキャスト配信機能
"""

import shutil
from pathlib import Path
from typing import Dict, Any, Optional
import logging
from datetime import datetime
from feedgen.feed import FeedGenerator

from src.config.app_config import AppConfig


class GitHubPagesPublisher:
    """GitHub Pages でのポッドキャスト配信クラス"""

    def __init__(self, config: AppConfig, logger: logging.Logger):
        """
        初期化

        Args:
            config: アプリケーション設定
            logger: ロガー
        """
        self.config = config
        self.logger = logger
<<<<<<< HEAD
        self.public_dir = Path("output/podcast")  # GitHub Pages の公開ディレクトリ
        
    def publish_podcast_episode(self, podcast_path: str, episode_info: Dict[str, Any]) -> Optional[str]:
=======
        self.public_dir = Path("podcast")  # GitHub Pages の公開ディレクトリ

    def publish_podcast_episode(
        self, podcast_path: str, episode_info: Dict[str, Any]
    ) -> Optional[str]:
>>>>>>> 79068bd1
        """
        ポッドキャストエピソードをGitHub Pagesに配信

        Args:
            podcast_path: ローカルのポッドキャストファイルパス
            episode_info: エピソード情報

        Returns:
            Optional[str]: 公開されたポッドキャストのURL（失敗時はNone）
        """
        try:
            # 公開ディレクトリを作成
            self.public_dir.mkdir(exist_ok=True)

            # ファイル名を生成（日付ベース）
            source_path = Path(podcast_path)
            if not source_path.exists():
                self.logger.error(f"ポッドキャストファイルが存在しません: {podcast_path}")
                return None

            # 公開用ファイル名（日付ベース）
            published_at = episode_info.get("published_at", datetime.now())
            if isinstance(published_at, datetime):
                date_str = published_at.strftime("%Y%m%d")
            else:
                date_str = datetime.now().strftime("%Y%m%d")

            public_filename = f"market_news_{date_str}.mp3"
            public_path = self.public_dir / public_filename

            # ファイルをコピー（ファイル名を統一）
            shutil.copy2(source_path, public_path)
            self.logger.info(
                f"ポッドキャストファイルコピー: {source_path.name} → {public_filename}"
            )
            self.logger.info(f"公開ディレクトリ: {public_path}")

            # 公開URLを生成
            base_url = self.config.podcast.rss_base_url.rstrip("/")
            public_url = f"{base_url}/podcast/{public_filename}"

            self.logger.info(f"ポッドキャスト公開URL: {public_url}")

            # ファイル名統一の確認ログ
            if source_path.name != public_filename:
                self.logger.info(
                    f"ファイル名変更: {source_path.name} → {public_filename} (日付ベースに統一)"
                )

            return public_url

        except Exception as e:
            self.logger.error(f"ポッドキャスト配信エラー: {e}", exc_info=True)
            return None

    def generate_rss_feed(self, episodes: list) -> bool:
        """
        RSS配信フィードを生成

        Args:
            episodes: エピソードリスト

        Returns:
            bool: 生成成功時True
        """
        try:
<<<<<<< HEAD
            self.logger.info("feedgenライブラリのインポート開始")
            from feedgen.feed import FeedGenerator
            self.logger.info("feedgenライブラリのインポート成功")
            
            # 公開ディレクトリが存在することを確認
            self.public_dir.mkdir(parents=True, exist_ok=True)
            self.logger.info(f"公開ディレクトリ確認: {self.public_dir}")
            
=======
>>>>>>> 79068bd1
            # RSS フィードジェネレーターを初期化
            self.logger.info("FeedGenerator初期化開始")
            fg = FeedGenerator()
<<<<<<< HEAD
            
            # 基本設定
            fg.title(self.config.podcast.rss_title or 'マーケットニュースポッドキャスト')
            fg.description(self.config.podcast.rss_description or 'AIが生成する毎日のマーケットニュース')
            fg.link(href=self.config.podcast.rss_base_url, rel='alternate')
            fg.language('ja-JP')
            fg.author(name=self.config.podcast.author_name, email=self.config.podcast.author_email)
            
            self.logger.info("基本設定完了")
            
            # ポッドキャスト固有の設定（feedgen.ext.podcast拡張を使用）
            try:
                from feedgen.ext.podcast import PodcastExtension
                fg.load_extension('podcast')
                fg.podcast.itunes_category('Business', 'Investing')
                fg.podcast.itunes_author(self.config.podcast.author_name)
                fg.podcast.itunes_summary(self.config.podcast.rss_description or 'AIが生成する毎日のマーケットニュース')
                fg.podcast.itunes_owner(name=self.config.podcast.author_name, email=self.config.podcast.author_email)
                fg.podcast.itunes_explicit('no')
                self.logger.info("ポッドキャスト拡張設定完了")
            except ImportError as e:
                self.logger.warning(f"ポッドキャスト拡張が利用できません: {e} - 基本RSS機能のみ使用")
            except Exception as e:
                self.logger.warning(f"ポッドキャスト拡張設定エラー: {e} - 基本RSS機能のみ使用")
            
            self.logger.info("ポッドキャスト固有設定完了")
            
=======
            fg.title(self.config.podcast.rss_title)
            fg.description(self.config.podcast.rss_description)
            fg.link(href=self.config.podcast.rss_base_url, rel="alternate")
            fg.language("ja")
            fg.author(name=self.config.podcast.author_name, email=self.config.podcast.author_email)

            # ポッドキャスト固有の設定
            fg.podcast.itunes_category("Business", "Investing")
            fg.podcast.itunes_author(self.config.podcast.author_name)
            fg.podcast.itunes_summary(self.config.podcast.rss_description)
            fg.podcast.itunes_owner(
                name=self.config.podcast.author_name, email=self.config.podcast.author_email
            )
            fg.podcast.itunes_explicit("no")

>>>>>>> 79068bd1
            # エピソードを追加
            for i, episode in enumerate(episodes):
                self.logger.info(f"エピソード {i+1}/{len(episodes)} 追加開始: {episode.get('title', 'タイトルなし')}")
                fe = fg.add_entry()
<<<<<<< HEAD
                fe.title(episode.get('title', 'マーケットニュース'))
                fe.description(episode.get('description', ''))
                fe.link(href=episode.get('url', ''))
                fe.guid(episode.get('url', ''), permalink=True)
                
                # published_at の処理
                published_at = episode.get('published_at', datetime.now())
                if hasattr(published_at, 'replace') and published_at.tzinfo is not None:
                    # タイムゾーン情報がある場合はそのまま使用
                    fe.pubDate(published_at)
                else:
                    # タイムゾーン情報がない場合はUTCとして扱う
                    fe.pubDate(published_at)
                
                # 音声ファイルの情報
                audio_url = episode.get('audio_url')
                file_size = episode.get('file_size', 0)
                if audio_url:
                    self.logger.info(f"エンクロージャ追加: {audio_url} ({file_size}バイト)")
                    fe.enclosure(audio_url, str(file_size), 'audio/mpeg')
                    
                self.logger.info(f"エピソード {i+1} 追加完了")
            
            # RSSファイルを生成
            rss_path = self.public_dir / 'feed.xml'
            self.logger.info(f"RSSファイル生成開始: {rss_path}")
            fg.rss_file(str(rss_path))
            
            # 生成されたファイルの確認
            if rss_path.exists():
                file_size = rss_path.stat().st_size
                self.logger.info(f"✅ RSSフィード生成完了: {rss_path} ({file_size}バイト)")
                
                # ファイルの先頭部分をログ出力（デバッグ用）
                with open(rss_path, 'r', encoding='utf-8') as f:
                    first_lines = f.read(200)
                    self.logger.info(f"RSSファイル先頭部分: {first_lines}...")
                    
                return True
            else:
                self.logger.error(f"❌ RSSファイルが生成されませんでした: {rss_path}")
                return False
            
        except ImportError as e:
            self.logger.error(f"feedgenライブラリのインポートエラー: {e}")
            return False
=======
                fe.title(episode.get("title", "マーケットニュース"))
                fe.description(episode.get("description", ""))
                fe.link(href=episode.get("url", ""))
                fe.guid(episode.get("url", ""))
                fe.pubDate(episode.get("published_at", datetime.now()))

                # 音声ファイルの情報
                if episode.get("audio_url"):
                    fe.enclosure(
                        episode["audio_url"], str(episode.get("file_size", 0)), "audio/mpeg"
                    )

            # RSSファイルを生成
            rss_path = self.public_dir / "feed.xml"
            fg.rss_file(str(rss_path))

            self.logger.info(f"RSSフィード生成完了: {rss_path}")
            return True

>>>>>>> 79068bd1
        except Exception as e:
            self.logger.error(f"RSSフィード生成エラー: {e}", exc_info=True)
            return False

    def cleanup_old_episodes(self, days_to_keep: int = 30) -> None:
        """
        古いエピソードファイルをクリーンアップ

        Args:
            days_to_keep: 保持する日数
        """
        try:
            if not self.public_dir.exists():
                return

            cutoff_time = datetime.now().timestamp() - (days_to_keep * 24 * 60 * 60)
            deleted_count = 0

            for file_path in self.public_dir.glob("market_news_*.mp3"):
                if file_path.stat().st_mtime < cutoff_time:
                    file_path.unlink()
                    deleted_count += 1
                    self.logger.debug(f"古いポッドキャストファイルを削除: {file_path}")

            if deleted_count > 0:
                self.logger.info(
                    f"古い公開ポッドキャストファイルクリーンアップ完了 ({deleted_count}件削除)"
                )

        except Exception as e:
            self.logger.warning(f"公開ポッドキャストファイルクリーンアップエラー: {e}")

    def run_diagnostics(self) -> Dict[str, Any]:
        """
        ログ診断機能
        
        Returns:
            Dict[str, Any]: 診断結果
        """
        try:
            diagnostic_results = {
                "status": "ok",
                "timestamp": datetime.now().isoformat(),
                "checks": {}
            }
            
            # ディレクトリの存在確認
            diagnostic_results["checks"]["public_directory"] = {
                "exists": self.public_dir.exists(),
                "path": str(self.public_dir),
                "is_directory": self.public_dir.is_dir() if self.public_dir.exists() else False
            }
            
            # 設定チェック
            diagnostic_results["checks"]["configuration"] = {
                "rss_base_url": getattr(self.config.podcast, 'rss_base_url', 'not_configured'),
                "rss_title": getattr(self.config.podcast, 'rss_title', 'not_configured'),
                "author_name": getattr(self.config.podcast, 'author_name', 'not_configured')
            }
            
            # ファイル一覧
            if self.public_dir.exists():
                mp3_files = list(self.public_dir.glob("market_news_*.mp3"))
                diagnostic_results["checks"]["podcast_files"] = {
                    "count": len(mp3_files),
                    "files": [f.name for f in mp3_files[:5]]  # 最新5件のみ表示
                }
                
                # RSSフィードの存在確認
                rss_path = self.public_dir / "feed.xml"
                diagnostic_results["checks"]["rss_feed"] = {
                    "exists": rss_path.exists(),
                    "path": str(rss_path),
                    "size": rss_path.stat().st_size if rss_path.exists() else 0
                }
            else:
                diagnostic_results["checks"]["podcast_files"] = {"count": 0, "files": []}
                diagnostic_results["checks"]["rss_feed"] = {"exists": False}
            
            self.logger.info(f"診断実行完了: {diagnostic_results}")
            return diagnostic_results
            
        except Exception as e:
            error_result = {
                "status": "error",
                "timestamp": datetime.now().isoformat(),
                "error": str(e),
                "error_type": type(e).__name__
            }
            self.logger.error(f"診断実行エラー: {error_result}", exc_info=True)
            return error_result<|MERGE_RESOLUTION|>--- conflicted
+++ resolved
@@ -27,17 +27,11 @@
         """
         self.config = config
         self.logger = logger
-<<<<<<< HEAD
-        self.public_dir = Path("output/podcast")  # GitHub Pages の公開ディレクトリ
-        
-    def publish_podcast_episode(self, podcast_path: str, episode_info: Dict[str, Any]) -> Optional[str]:
-=======
         self.public_dir = Path("podcast")  # GitHub Pages の公開ディレクトリ
 
     def publish_podcast_episode(
         self, podcast_path: str, episode_info: Dict[str, Any]
     ) -> Optional[str]:
->>>>>>> 79068bd1
         """
         ポッドキャストエピソードをGitHub Pagesに配信
 
@@ -104,49 +98,9 @@
             bool: 生成成功時True
         """
         try:
-<<<<<<< HEAD
-            self.logger.info("feedgenライブラリのインポート開始")
-            from feedgen.feed import FeedGenerator
-            self.logger.info("feedgenライブラリのインポート成功")
-            
-            # 公開ディレクトリが存在することを確認
-            self.public_dir.mkdir(parents=True, exist_ok=True)
-            self.logger.info(f"公開ディレクトリ確認: {self.public_dir}")
-            
-=======
->>>>>>> 79068bd1
             # RSS フィードジェネレーターを初期化
             self.logger.info("FeedGenerator初期化開始")
             fg = FeedGenerator()
-<<<<<<< HEAD
-            
-            # 基本設定
-            fg.title(self.config.podcast.rss_title or 'マーケットニュースポッドキャスト')
-            fg.description(self.config.podcast.rss_description or 'AIが生成する毎日のマーケットニュース')
-            fg.link(href=self.config.podcast.rss_base_url, rel='alternate')
-            fg.language('ja-JP')
-            fg.author(name=self.config.podcast.author_name, email=self.config.podcast.author_email)
-            
-            self.logger.info("基本設定完了")
-            
-            # ポッドキャスト固有の設定（feedgen.ext.podcast拡張を使用）
-            try:
-                from feedgen.ext.podcast import PodcastExtension
-                fg.load_extension('podcast')
-                fg.podcast.itunes_category('Business', 'Investing')
-                fg.podcast.itunes_author(self.config.podcast.author_name)
-                fg.podcast.itunes_summary(self.config.podcast.rss_description or 'AIが生成する毎日のマーケットニュース')
-                fg.podcast.itunes_owner(name=self.config.podcast.author_name, email=self.config.podcast.author_email)
-                fg.podcast.itunes_explicit('no')
-                self.logger.info("ポッドキャスト拡張設定完了")
-            except ImportError as e:
-                self.logger.warning(f"ポッドキャスト拡張が利用できません: {e} - 基本RSS機能のみ使用")
-            except Exception as e:
-                self.logger.warning(f"ポッドキャスト拡張設定エラー: {e} - 基本RSS機能のみ使用")
-            
-            self.logger.info("ポッドキャスト固有設定完了")
-            
-=======
             fg.title(self.config.podcast.rss_title)
             fg.description(self.config.podcast.rss_description)
             fg.link(href=self.config.podcast.rss_base_url, rel="alternate")
@@ -162,59 +116,10 @@
             )
             fg.podcast.itunes_explicit("no")
 
->>>>>>> 79068bd1
             # エピソードを追加
             for i, episode in enumerate(episodes):
                 self.logger.info(f"エピソード {i+1}/{len(episodes)} 追加開始: {episode.get('title', 'タイトルなし')}")
                 fe = fg.add_entry()
-<<<<<<< HEAD
-                fe.title(episode.get('title', 'マーケットニュース'))
-                fe.description(episode.get('description', ''))
-                fe.link(href=episode.get('url', ''))
-                fe.guid(episode.get('url', ''), permalink=True)
-                
-                # published_at の処理
-                published_at = episode.get('published_at', datetime.now())
-                if hasattr(published_at, 'replace') and published_at.tzinfo is not None:
-                    # タイムゾーン情報がある場合はそのまま使用
-                    fe.pubDate(published_at)
-                else:
-                    # タイムゾーン情報がない場合はUTCとして扱う
-                    fe.pubDate(published_at)
-                
-                # 音声ファイルの情報
-                audio_url = episode.get('audio_url')
-                file_size = episode.get('file_size', 0)
-                if audio_url:
-                    self.logger.info(f"エンクロージャ追加: {audio_url} ({file_size}バイト)")
-                    fe.enclosure(audio_url, str(file_size), 'audio/mpeg')
-                    
-                self.logger.info(f"エピソード {i+1} 追加完了")
-            
-            # RSSファイルを生成
-            rss_path = self.public_dir / 'feed.xml'
-            self.logger.info(f"RSSファイル生成開始: {rss_path}")
-            fg.rss_file(str(rss_path))
-            
-            # 生成されたファイルの確認
-            if rss_path.exists():
-                file_size = rss_path.stat().st_size
-                self.logger.info(f"✅ RSSフィード生成完了: {rss_path} ({file_size}バイト)")
-                
-                # ファイルの先頭部分をログ出力（デバッグ用）
-                with open(rss_path, 'r', encoding='utf-8') as f:
-                    first_lines = f.read(200)
-                    self.logger.info(f"RSSファイル先頭部分: {first_lines}...")
-                    
-                return True
-            else:
-                self.logger.error(f"❌ RSSファイルが生成されませんでした: {rss_path}")
-                return False
-            
-        except ImportError as e:
-            self.logger.error(f"feedgenライブラリのインポートエラー: {e}")
-            return False
-=======
                 fe.title(episode.get("title", "マーケットニュース"))
                 fe.description(episode.get("description", ""))
                 fe.link(href=episode.get("url", ""))
@@ -234,7 +139,6 @@
             self.logger.info(f"RSSフィード生成完了: {rss_path}")
             return True
 
->>>>>>> 79068bd1
         except Exception as e:
             self.logger.error(f"RSSフィード生成エラー: {e}", exc_info=True)
             return False
