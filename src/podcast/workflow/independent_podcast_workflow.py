# -*- coding: utf-8 -*-

"""
独立ポッドキャスト配信ワークフロー
リファクタリング版：各ステップを独立したクラスに分割し、
このクラスはワークフローの「組み立て役」に徹する。
"""

import logging
<<<<<<< HEAD
from datetime import datetime, timedelta
from typing import Dict, Any, List, Optional, Tuple
=======
from datetime import datetime
from typing import Dict, Any, List, Optional
>>>>>>> b49b6d3f
from pathlib import Path
from dataclasses import dataclass, field
import json

# 依存コンポーネント
from ..standalone.gdrive_document_reader import GoogleDriveDocumentReader, DocumentReaderWithRetry
from ..script_generation.dialogue_script_generator import DialogueScriptGenerator
from ..tts.gemini_tts_engine import GeminiTTSEngine
from ..audio.audio_processor import AudioProcessor
from ..publisher.independent_github_pages_publisher import IndependentGitHubPagesPublisher
from ..integration.message_templates import MessageTemplates
from ..integration.distribution_error_handler import DistributionErrorHandler

# 新しいリファクタリングされたコンポーネント
from .workflow_runner import WorkflowRunner
from .steps import (
    IWorkflowStep,
    StepContext,
    InitializeStep,
    ReadArticlesStep,
    AnalyzeArticlesStep,
    GenerateScriptStep,
    SynthesizeAudioStep,
    ProcessAudioStep,
    PublishToGitHubStep,
    SendNotificationStep,
    CleanupStep,
)
from ..analysis import ScriptAnalyzer

# --- データクラス定義 ---

@dataclass
class WorkflowConfig:
    """ワークフローの設定（変更なし）"""
    google_document_id: str
    gemini_api_key: str
    github_repo_url: str
    github_pages_base_url: str
    gemini_model: str = "gemini-2.0-flash-lite-001"
    podcast_title: str = "マーケットニュース15分"
    podcast_description: str = "AIが生成する15分間の毎日マーケットニュース（拡張情報版）"
    podcast_author: str = "Market News Team"
    podcast_email: str = "podcast@example.com"
    max_articles: int = 12
    target_script_length: int = 4200
    audio_bitrate: str = "128k"
    enable_line_notification: bool = True
    max_retries: int = 3
    retry_delay: float = 60.0
    output_dir: str = "output/podcast"
    assets_dir: str = "src/podcast/assets"
    debug_mode: bool = False
    save_intermediates: bool = True

@dataclass
class WorkflowResult:
    """ワークフロー実行結果（変更なし）"""
    success: bool
    episode_id: str
    audio_url: Optional[str] = None
    rss_url: Optional[str] = None
    processing_time: float = 0.0
    articles_processed: int = 0
    file_size_mb: float = 0.0
    errors: List[str] = field(default_factory=list)
    warnings: List[str] = field(default_factory=list)
    metadata: Dict[str, Any] = field(default_factory=dict)
    script_info: Optional[Dict[str, Any]] = None
    message: Optional[str] = None

@dataclass
class WorkflowProgress:
    """ワークフロー進行状況（変更なし）"""
    current_step: str
    total_steps: int
    completed_steps: int
    step_start_time: datetime
    overall_start_time: datetime
    estimated_remaining_time: Optional[float] = None

    @property
    def progress_percentage(self) -> float:
        return (self.completed_steps / self.total_steps) * 100 if self.total_steps > 0 else 0.0

    @property
    def elapsed_time(self) -> float:
        return (datetime.now() - self.overall_start_time).total_seconds()

@dataclass
class PodcastServiceComponents:
    """ワークフローが必要とするサービスコンポーネントのコンテナ"""
    gdrive_reader: GoogleDriveDocumentReader
    script_generator: DialogueScriptGenerator
    tts_engine: GeminiTTSEngine
    audio_processor: AudioProcessor
    publisher: IndependentGitHubPagesPublisher
    message_templates: MessageTemplates
    error_handler: DistributionErrorHandler

# --- メインワークフロークラス（リファクタリング版） ---

class IndependentPodcastWorkflow:
    """
    独立ポッドキャスト配信ワークフローの組み立て役。
    責務：
    1. 必要なサービスコンポーネントを初期化する。
    2. ワークフローのステップリストを構築する。
    3. WorkflowRunnerにステップリストを渡して実行する。
    """

    def __init__(self, config: WorkflowConfig):
        self.config = config
        self.logger = logging.getLogger(__name__)
        self.logger.info("IndependentPodcastWorkflow (Refactored) a初期化完了")

    def _initialize_services(self) -> PodcastServiceComponents:
        """必要な全サービスを初期化し、コンテナとして返す。"""
        self.logger.debug("サービスコンポーネントを初期化しています...")

        gdrive_reader = DocumentReaderWithRetry(
            max_retries=self.config.max_retries, retry_delay=self.config.retry_delay
        ) if self.config.max_retries > 1 else GoogleDriveDocumentReader()

        script_generator = DialogueScriptGenerator(
            api_key=self.config.gemini_api_key, model_name=self.config.gemini_model
        )

        tts_engine = GeminiTTSEngine(api_key=self.config.gemini_api_key)

        audio_processor = AudioProcessor(assets_dir=self.config.assets_dir)
        audio_processor.update_settings({"bitrate": self.config.audio_bitrate})

        podcast_info = {
            "title": self.config.podcast_title,
            "description": self.config.podcast_description,
            "author": self.config.podcast_author,
            "email": self.config.podcast_email,
        }
        publisher = IndependentGitHubPagesPublisher(
            github_repo_url=self.config.github_repo_url,
            base_url=self.config.github_pages_base_url,
            podcast_info=podcast_info,
        )

        message_templates = MessageTemplates(base_url=self.config.github_pages_base_url)

        error_handler = DistributionErrorHandler(base_url=self.config.github_pages_base_url)

        self.logger.debug("全サービスコンポーネントの初期化完了。")
        return PodcastServiceComponents(
            gdrive_reader=gdrive_reader,
            script_generator=script_generator,
            tts_engine=tts_engine,
            audio_processor=audio_processor,
            publisher=publisher,
            message_templates=message_templates,
            error_handler=error_handler,
        )

    def _build_steps(self, services: PodcastServiceComponents) -> List[IWorkflowStep]:
        """ワークフローのステップリストを構築して返す。"""
        self.logger.debug("ワークフローステップを構築しています...")
        return [
            InitializeStep(services.gdrive_reader),
            ReadArticlesStep(services.gdrive_reader),
            AnalyzeArticlesStep(),
            GenerateScriptStep(services.script_generator),
            SynthesizeAudioStep(services.tts_engine),
            ProcessAudioStep(services.audio_processor),
            PublishToGitHubStep(services.publisher),
            SendNotificationStep(services.message_templates),
            CleanupStep(),
        ]

    async def execute_workflow(self) -> WorkflowResult:
        """
        ワークフロー全体を組み立てて実行する。
        """
        self.logger.info("🚀 独立ポッドキャストワークフロー実行開始 (リファクタリング版)")

        # 1. サービスの初期化
        services = self._initialize_services()

        # 2. ステップの構築
        steps = self._build_steps(services)

        # 3. 実行エンジンの準備
        runner = WorkflowRunner(steps)

        # 4. コンテキストの準備
        episode_id = f"market_news_{datetime.now().strftime('%Y%m%d_%H%M%S')}"
        result = WorkflowResult(success=False, episode_id=episode_id)
        context = StepContext(config=self.config, result=result)

        # 5. 実行
        final_result = await runner.run(context)

        # メトリクス記録などの最終処理
        await self._record_metrics(final_result)

        return final_result

    async def execute_script_test_mode(self) -> WorkflowResult:
        """
<<<<<<< HEAD
        台本確認専用モード - 台本生成まで実行して詳細分析を行う
        
        Returns:
            WorkflowResult: 台本テスト結果
        """
        self.logger.info("📄 台本テストモード開始")
        
        episode_id = self._generate_episode_id()
        
        try:
            # ステップ1: 初期化
            await self._step_initialization()
            
            # ステップ2: 記事データ読み込み
            articles = await self._step_read_articles()
            
            # ステップ3: 記事分析
            analyzed_articles = await self._step_analyze_articles(articles)
            
            # ステップ4: 台本生成
            script = await self._step_generate_script(analyzed_articles)
            
            # 台本の詳細分析
            script_info = self._analyze_script_content(script, episode_id)
            
            # 台本表示
            self._display_script_analysis(script, script_info)
            
            # 成功結果を作成
            result = WorkflowResult(
                success=True,
                episode_id=episode_id,
                script_info=script_info,
                message="台本生成テスト完了"
            )
            
            self.logger.info("✅ 台本テストモード完了")
            return result
            
        except Exception as e:
            error_message = f"台本テストモードでエラー: {str(e)}"
            self.logger.error(f"❌ {error_message}")
            
            return WorkflowResult(
                success=False,
                episode_id=episode_id,
                errors=[error_message]
            )

    def _analyze_script_content(self, script: str, episode_id: str) -> Dict[str, Any]:
        """
        台本の詳細分析を実行
        
        Args:
            script: 台本テキスト
            episode_id: エピソードID
            
        Returns:
            Dict[str, Any]: 分析結果
        """
        lines = script.split('\n')
        total_lines = len(lines)
        char_count = len(script)
        
        # スピーカー別の行数をカウント
        speaker_a_lines = 0
        speaker_b_lines = 0
        other_lines = 0
        
        for line in lines:
            line = line.strip()
            if line.startswith('A:'):
                speaker_a_lines += 1
            elif line.startswith('B:'):
                speaker_b_lines += 1
            elif line:  # 空行でない場合
                other_lines += 1
        
        # 推定読み上げ時間（日本語: 約400文字/分）
        estimated_minutes = char_count / 400
        estimated_duration = f"{int(estimated_minutes)}分{int((estimated_minutes % 1) * 60)}秒"
        
        # 台本ファイルのパス
        script_file = self.output_dir / f"{episode_id}_script.txt"
        
        # 問題検出
        issues = []
        if char_count < 1000:
            issues.append("台本が短すぎます（1000文字未満）")
        if char_count > 8000:
            issues.append("台本が長すぎます（8000文字超過）")
        if speaker_a_lines == 0:
            issues.append("スピーカーAの台詞がありません")
        if speaker_b_lines == 0:
            issues.append("スピーカーBの台詞がありません")
        if abs(speaker_a_lines - speaker_b_lines) > max(speaker_a_lines, speaker_b_lines) * 0.3:
            issues.append("スピーカー間の台詞数バランスが悪い")
        
        return {
            'char_count': char_count,
            'line_count': total_lines,
            'speaker_a_lines': speaker_a_lines,
            'speaker_b_lines': speaker_b_lines,
            'other_lines': other_lines,
            'estimated_duration': estimated_duration,
            'estimated_minutes': estimated_minutes,
            'script_file': str(script_file),
            'issues': issues
        }

    def _display_script_analysis(self, script: str, script_info: Dict[str, Any]) -> None:
        """
        台本分析結果を詳細表示
        
        Args:
            script: 台本テキスト
            script_info: 分析結果
        """
        self.logger.info("=" * 60)
        self.logger.info("📄 台本分析結果")
        self.logger.info("=" * 60)
        
        # 基本統計
        self.logger.info(f"📊 基本統計:")
        self.logger.info(f"  文字数: {script_info['char_count']:,}文字")
        self.logger.info(f"  行数: {script_info['line_count']}行")
        self.logger.info(f"  推定時間: {script_info['estimated_duration']}")
        self.logger.info(f"  推定時間（分）: {script_info['estimated_minutes']:.1f}分")
        
        # スピーカー分析
        self.logger.info(f"\n🎭 スピーカー分析:")
        self.logger.info(f"  スピーカーA: {script_info['speaker_a_lines']}行")
        self.logger.info(f"  スピーカーB: {script_info['speaker_b_lines']}行")
        self.logger.info(f"  その他: {script_info['other_lines']}行")
        
        total_speaker_lines = script_info['speaker_a_lines'] + script_info['speaker_b_lines']
        if total_speaker_lines > 0:
            a_ratio = script_info['speaker_a_lines'] / total_speaker_lines * 100
            b_ratio = script_info['speaker_b_lines'] / total_speaker_lines * 100
            self.logger.info(f"  A:B比率 = {a_ratio:.1f}% : {b_ratio:.1f}%")
        
        # ファイル情報
        self.logger.info(f"\n📁 ファイル情報:")
        self.logger.info(f"  保存先: {script_info['script_file']}")
        
        # 問題検出
        if script_info['issues']:
            self.logger.info(f"\n⚠️  検出された問題:")
            for issue in script_info['issues']:
                self.logger.warning(f"  - {issue}")
        else:
            self.logger.info(f"\n✅ 問題は検出されませんでした")
        
        # 台本プレビュー（最初の500文字）
        self.logger.info(f"\n📖 台本プレビュー（最初の500文字）:")
        self.logger.info("-" * 40)
        preview = script[:500] + "..." if len(script) > 500 else script
        self.logger.info(preview)
        self.logger.info("-" * 40)
        
        self.logger.info("=" * 60)

    async def _execute_step(self, step_name: str, step_func, result: WorkflowResult):
        """
        単一ステップの実行

        Args:
            step_name: ステップ名
            step_func: ステップ実行関数
            result: 結果オブジェクト

        Returns:
            Any: ステップの実行結果
        """
        self.progress.current_step = step_name
        self.progress.step_start_time = datetime.now()

        self.logger.info(
            f"📍 ステップ開始: {step_name} ({self.progress.completed_steps + 1}/{self.progress.total_steps})"
        )

        step_start = datetime.now()

        try:
            # ステップ実行
            if asyncio.iscoroutinefunction(step_func):
                step_result = await step_func()
            else:
                step_result = step_func()

            # 成功処理
            self.progress.completed_steps += 1
            processing_time = (datetime.now() - step_start).total_seconds()
            self.metrics["processing_times"][step_name] = processing_time

            self.logger.info(f"✅ ステップ完了: {step_name} ({processing_time:.2f}秒)")

            return step_result

        except Exception as e:
            # エラー処理
            processing_time = (datetime.now() - step_start).total_seconds()
            self.metrics["processing_times"][step_name] = processing_time

            self.logger.error(f"❌ ステップ失敗: {step_name} - {e}")

            # エラー記録
            result.errors.append(f"{step_name}: {str(e)}")

            raise

    def _generate_episode_id(self) -> str:
        """エピソードIDを生成"""
        timestamp = datetime.now().strftime("%Y%m%d_%H%M")
        return f"market_news_{timestamp}"

    async def _step_initialization(self) -> None:
        """ステップ1: 初期化"""
        # 必要なディレクトリの作成
        self.output_dir.mkdir(parents=True, exist_ok=True)

        # コンポーネントの事前チェック
        try:
            # Google Drive アクセステスト
            is_accessible = self.gdrive_reader.validate_document_access(
                self.config.google_document_id
            )
            if not is_accessible:
                raise Exception("Google Driveドキュメントにアクセスできません")

            self.logger.info("✅ 初期化チェック完了")

        except Exception as e:
            raise Exception(f"初期化エラー: {e}")

    async def _step_read_articles(self) -> List[Dict[str, Any]]:
        """ステップ2: Google Drive文書読み取り"""
        try:
            metadata, articles = self.gdrive_reader.read_and_parse_document(
                self.config.google_document_id, use_cache=True
            )

            if not articles:
                raise Exception("記事データが取得できませんでした")

            self.logger.info(f"✅ {len(articles)}件の記事を読み取り")

            # 記事データをDict形式に変換
            articles_dict = []
            for article in articles:
                articles_dict.append(
                    {
                        "title": article.title,
                        "url": article.url,
                        "summary": article.summary,
                        "sentiment_label": article.sentiment_label,
                        "sentiment_score": article.sentiment_score,
                        "source": article.source,
                        "published_date": article.published_jst.isoformat(),
                    }
                )

            return articles_dict

        except Exception as e:
            raise Exception(f"記事読み取りエラー: {e}")
=======
        部分的なワークフローを実行して台本を生成し、分析します。
        """
        self.logger.info("📄 台本分析ワークフロー実行開始")
        services = self._initialize_services()
        
        # 台本生成に必要なステップのみを構築
        script_steps = [
            InitializeStep(services.gdrive_reader),
            ReadArticlesStep(services.gdrive_reader),
            AnalyzeArticlesStep(),
            GenerateScriptStep(services.script_generator),
        ]
        
        runner = WorkflowRunner(script_steps)
        
        episode_id = f"script_test_{datetime.now().strftime('%Y%m%d_%H%M%S')}"
        result = WorkflowResult(success=False, episode_id=episode_id)
        context = StepContext(config=self.config, result=result)
        
        # 部分的なワークフローを実行
        partial_result = await runner.run(context)
        
        if not partial_result.success:
            return partial_result
>>>>>>> b49b6d3f

        script = context.data.get('script')
        if not script:
            partial_result.success = False
            partial_result.errors.append("台本が生成されませんでした。")
            return partial_result

<<<<<<< HEAD
        # 記事の重要度スコア計算
        scored_articles = []
        for article in articles:
            score = self._calculate_article_importance(article)
            article_with_score = article.copy()
            article_with_score["importance_score"] = score
            scored_articles.append(article_with_score)

        # 重要度順でソート
        scored_articles.sort(key=lambda x: x["importance_score"], reverse=True)

        # 最大記事数まで厳選
        selected_articles = scored_articles[: self.config.max_articles]

        self.logger.info(f"✅ {len(articles)}件から{len(selected_articles)}件を厳選")

        return selected_articles

    def _calculate_article_importance(self, article: Dict[str, Any]) -> float:
        """記事の重要度スコアを計算"""
        score = 0.0

        # センチメントスコアの絶対値（話題性）
        sentiment_score = abs(article.get("sentiment_score", 0.0))
        score += sentiment_score * 0.4

        # 要約の長さ（詳細度）
        summary_length = len(article.get("summary", ""))
        score += min(summary_length / 500.0, 1.0) * 0.3

        # タイトルの長さ（詳細度）
        title_length = len(article.get("title", ""))
        score += min(title_length / 100.0, 1.0) * 0.2

        # ソースの信頼度
        source = article.get("source", "").lower()
        if "reuters" in source:
            score += 0.1
        elif "bloomberg" in source:
            score += 0.1

        return score

    async def _step_generate_script(self, articles: List[Dict[str, Any]]) -> str:
        """ステップ4: 台本生成"""
        try:
            script = self.script_generator.generate_script(articles)

            if not script or len(script) < 1000:
                raise Exception("台本が短すぎます")

            # 中間ファイル保存（デバッグ用）
            if self.config.save_intermediates:
                script_path = self.output_dir / f"{self._generate_episode_id()}_script.txt"
                with open(script_path, "w", encoding="utf-8") as f:
                    f.write(script)
                self._temp_files.append(script_path)

            self.logger.info(f"✅ 台本生成完了 - {len(script)}文字")

            return script

        except Exception as e:
            raise Exception(f"台本生成エラー: {e}")

    async def _step_synthesize_audio(self, script: str, episode_id: str) -> bytes:
        """ステップ5: 音声合成"""
        try:
            audio_data = self.tts_engine.synthesize_dialogue(script)

            if not audio_data:
                raise Exception("音声データが生成されませんでした")

            # 中間ファイル保存（デバッグ用）
            if self.config.save_intermediates:
                raw_audio_path = self.output_dir / f"{episode_id}_raw.mp3"
                with open(raw_audio_path, "wb") as f:
                    f.write(audio_data)
                self._temp_files.append(raw_audio_path)

            self.logger.info(f"✅ 音声合成完了 - {len(audio_data)}バイト")

            return audio_data

        except Exception as e:
            raise Exception(f"音声合成エラー: {e}")

    async def _step_process_audio(
        self, audio_data: bytes, episode_id: str, articles: List[Dict[str, Any]]
    ) -> str:
        """ステップ6: 音声処理"""
        try:
            # メタデータ作成
            metadata = {
                "title": f"{self.config.podcast_title} - {datetime.now().strftime('%Y年%m月%d日')}",
                "artist": self.config.podcast_author,
                "album": self.config.podcast_title,
                "date": datetime.now().strftime("%Y"),
                "genre": "News",
                "comment": f"記事数: {len(articles)}件",
            }

            processed_path = self.audio_processor.process_audio(
                audio_data=audio_data, episode_id=episode_id, metadata=metadata
            )

            self.logger.info(f"✅ 音声処理完了 - 出力: {processed_path}")

            return processed_path

        except Exception as e:
            raise Exception(f"音声処理エラー: {e}")

    async def _step_publish_to_github(
        self, audio_file_path: str, episode_id: str, articles: List[Dict[str, Any]]
    ) -> Optional[str]:
        """ステップ7: GitHub Pages配信"""
        try:
            # エピソードメタデータ作成
            episode_metadata = {
                "title": f"{self.config.podcast_title} - {datetime.now().strftime('%Y年%m月%d日')}",
                "description": f"本日の市場動向を{len(articles)}件の記事から解説",
                "published_date": datetime.now(),
                "duration": "00:10:00",  # 固定値（実際の再生時間は音声処理後に取得可能）
                "keywords": ["market", "news", "finance", "japan", "ai"],
                "episode_number": self._get_next_episode_number(),
            }

            audio_url = self.publisher.publish_episode(
                audio_file=Path(audio_file_path), episode_metadata=episode_metadata
            )

            if not audio_url:
                raise Exception("配信URLが取得できませんでした")

            self.logger.info(f"✅ 配信完了 - URL: {audio_url}")

            return audio_url

        except Exception as e:
            raise Exception(f"配信エラー: {e}")

    def _get_next_episode_number(self) -> int:
        """次のエピソード番号を取得"""
        try:
            episodes = self.publisher.get_episode_list()
            if episodes:
                max_episode = max([ep.get("episode_number", 0) for ep in episodes])
                return max_episode + 1
            return 1
        except:
            return 1

    async def _step_send_notifications(
        self, result: WorkflowResult, articles: List[Dict[str, Any]]
    ) -> None:
        """ステップ8: 通知送信"""
        try:
            # 通知メッセージ作成
            episode_data = {
                "title": f"{self.config.podcast_title} - {datetime.now().strftime('%Y年%m月%d日')}",
                "duration": "約10分",
                "date": datetime.now().strftime("%Y年%m月%d日"),
                "summary": self._create_articles_summary(articles),
                "filename": Path(result.audio_url).name if result.audio_url else "",
                "file_size_mb": result.file_size_mb,
                "episode_number": self._get_next_episode_number() - 1,  # 既に配信済みなので-1
            }

            notification_message = self.message_templates.create_podcast_notification(episode_data)

            # 実際の通知送信は外部システムに依存するため、ここではログ出力
            self.logger.info("📢 通知メッセージ生成完了")
            if self.config.debug_mode:
                self.logger.debug(f"通知内容:\n{notification_message}")

        except Exception as e:
            # 通知エラーは致命的ではないため、警告レベル
            self.logger.warning(f"通知送信エラー: {e}")

    def _create_articles_summary(self, articles: List[Dict[str, Any]]) -> str:
        """記事から要約を作成"""
        if not articles:
            return "本日の重要な市場動向をお届けします。"

        summaries = []
        for i, article in enumerate(articles[:3], 1):
            title = article.get("title", "").strip()
            if title and len(title) > 10:
                if len(title) > 40:
                    title = title[:37] + "..."
                summaries.append(f"{i}. {title}")

        return "\n".join(summaries) if summaries else "本日の重要な市場動向をお届けします。"

    async def _step_cleanup(self) -> None:
        """ステップ9: クリーンアップ"""
        try:
            # 一時ファイルの削除
            deleted_count = 0
            for temp_file in self._temp_files:
                try:
                    if temp_file.exists():
                        temp_file.unlink()
                        deleted_count += 1
                except Exception as e:
                    self.logger.warning(f"一時ファイル削除エラー: {temp_file} - {e}")

            # キャッシュクリーンアップ
            if self._gdrive_reader:
                cache_cleaned = self.gdrive_reader.cleanup_cache()

            # 古いエラーレコードのクリーンアップ
            if self._error_handler:
                self.error_handler.cleanup_old_errors()

            self.logger.info(f"✅ クリーンアップ完了 - 一時ファイル{deleted_count}件削除")

        except Exception as e:
            self.logger.warning(f"クリーンアップエラー: {e}")
=======
        # 生成された台本を分析
        self.logger.info("台本の詳細分析を実行します...")
        analyzer = ScriptAnalyzer()
        analysis_data = analyzer.analyze(script)
        analyzer.display_analysis(analysis_data, script)
        
        partial_result.script_info = analysis_data
        partial_result.message = "台本生成と分析が完了しました。"
        return partial_result
>>>>>>> b49b6d3f

    async def _record_metrics(self, result: WorkflowResult) -> None:
        """メトリクスを記録する。"""
        try:
            output_dir = Path(self.config.output_dir)
            output_dir.mkdir(parents=True, exist_ok=True)

            metrics_data = {
                "execution_id": result.episode_id,
                "timestamp": datetime.now().isoformat(),
                "success": result.success,
                "processing_time": result.processing_time,
                "articles_processed": result.articles_processed,
                "file_size_mb": result.file_size_mb,
                "step_times": result.metadata.get("step_times", {}),
                "errors": result.errors,
                "warnings": result.warnings,
                "config": {
                    "max_articles": self.config.max_articles,
                    "target_script_length": self.config.target_script_length,
                    "audio_bitrate": self.config.audio_bitrate,
                },
            }
            metrics_file = output_dir / "workflow_metrics.jsonl"
            with open(metrics_file, "a", encoding="utf-8") as f:
                f.write(json.dumps(metrics_data, ensure_ascii=False) + "\n")
            self.logger.info("📊 メトリクス記録完了")

        except Exception as e:
            self.logger.warning(f"メトリクス記録エラー: {e}")<|MERGE_RESOLUTION|>--- conflicted
+++ resolved
@@ -7,13 +7,8 @@
 """
 
 import logging
-<<<<<<< HEAD
-from datetime import datetime, timedelta
-from typing import Dict, Any, List, Optional, Tuple
-=======
 from datetime import datetime
 from typing import Dict, Any, List, Optional
->>>>>>> b49b6d3f
 from pathlib import Path
 from dataclasses import dataclass, field
 import json
@@ -219,274 +214,6 @@
 
     async def execute_script_test_mode(self) -> WorkflowResult:
         """
-<<<<<<< HEAD
-        台本確認専用モード - 台本生成まで実行して詳細分析を行う
-        
-        Returns:
-            WorkflowResult: 台本テスト結果
-        """
-        self.logger.info("📄 台本テストモード開始")
-        
-        episode_id = self._generate_episode_id()
-        
-        try:
-            # ステップ1: 初期化
-            await self._step_initialization()
-            
-            # ステップ2: 記事データ読み込み
-            articles = await self._step_read_articles()
-            
-            # ステップ3: 記事分析
-            analyzed_articles = await self._step_analyze_articles(articles)
-            
-            # ステップ4: 台本生成
-            script = await self._step_generate_script(analyzed_articles)
-            
-            # 台本の詳細分析
-            script_info = self._analyze_script_content(script, episode_id)
-            
-            # 台本表示
-            self._display_script_analysis(script, script_info)
-            
-            # 成功結果を作成
-            result = WorkflowResult(
-                success=True,
-                episode_id=episode_id,
-                script_info=script_info,
-                message="台本生成テスト完了"
-            )
-            
-            self.logger.info("✅ 台本テストモード完了")
-            return result
-            
-        except Exception as e:
-            error_message = f"台本テストモードでエラー: {str(e)}"
-            self.logger.error(f"❌ {error_message}")
-            
-            return WorkflowResult(
-                success=False,
-                episode_id=episode_id,
-                errors=[error_message]
-            )
-
-    def _analyze_script_content(self, script: str, episode_id: str) -> Dict[str, Any]:
-        """
-        台本の詳細分析を実行
-        
-        Args:
-            script: 台本テキスト
-            episode_id: エピソードID
-            
-        Returns:
-            Dict[str, Any]: 分析結果
-        """
-        lines = script.split('\n')
-        total_lines = len(lines)
-        char_count = len(script)
-        
-        # スピーカー別の行数をカウント
-        speaker_a_lines = 0
-        speaker_b_lines = 0
-        other_lines = 0
-        
-        for line in lines:
-            line = line.strip()
-            if line.startswith('A:'):
-                speaker_a_lines += 1
-            elif line.startswith('B:'):
-                speaker_b_lines += 1
-            elif line:  # 空行でない場合
-                other_lines += 1
-        
-        # 推定読み上げ時間（日本語: 約400文字/分）
-        estimated_minutes = char_count / 400
-        estimated_duration = f"{int(estimated_minutes)}分{int((estimated_minutes % 1) * 60)}秒"
-        
-        # 台本ファイルのパス
-        script_file = self.output_dir / f"{episode_id}_script.txt"
-        
-        # 問題検出
-        issues = []
-        if char_count < 1000:
-            issues.append("台本が短すぎます（1000文字未満）")
-        if char_count > 8000:
-            issues.append("台本が長すぎます（8000文字超過）")
-        if speaker_a_lines == 0:
-            issues.append("スピーカーAの台詞がありません")
-        if speaker_b_lines == 0:
-            issues.append("スピーカーBの台詞がありません")
-        if abs(speaker_a_lines - speaker_b_lines) > max(speaker_a_lines, speaker_b_lines) * 0.3:
-            issues.append("スピーカー間の台詞数バランスが悪い")
-        
-        return {
-            'char_count': char_count,
-            'line_count': total_lines,
-            'speaker_a_lines': speaker_a_lines,
-            'speaker_b_lines': speaker_b_lines,
-            'other_lines': other_lines,
-            'estimated_duration': estimated_duration,
-            'estimated_minutes': estimated_minutes,
-            'script_file': str(script_file),
-            'issues': issues
-        }
-
-    def _display_script_analysis(self, script: str, script_info: Dict[str, Any]) -> None:
-        """
-        台本分析結果を詳細表示
-        
-        Args:
-            script: 台本テキスト
-            script_info: 分析結果
-        """
-        self.logger.info("=" * 60)
-        self.logger.info("📄 台本分析結果")
-        self.logger.info("=" * 60)
-        
-        # 基本統計
-        self.logger.info(f"📊 基本統計:")
-        self.logger.info(f"  文字数: {script_info['char_count']:,}文字")
-        self.logger.info(f"  行数: {script_info['line_count']}行")
-        self.logger.info(f"  推定時間: {script_info['estimated_duration']}")
-        self.logger.info(f"  推定時間（分）: {script_info['estimated_minutes']:.1f}分")
-        
-        # スピーカー分析
-        self.logger.info(f"\n🎭 スピーカー分析:")
-        self.logger.info(f"  スピーカーA: {script_info['speaker_a_lines']}行")
-        self.logger.info(f"  スピーカーB: {script_info['speaker_b_lines']}行")
-        self.logger.info(f"  その他: {script_info['other_lines']}行")
-        
-        total_speaker_lines = script_info['speaker_a_lines'] + script_info['speaker_b_lines']
-        if total_speaker_lines > 0:
-            a_ratio = script_info['speaker_a_lines'] / total_speaker_lines * 100
-            b_ratio = script_info['speaker_b_lines'] / total_speaker_lines * 100
-            self.logger.info(f"  A:B比率 = {a_ratio:.1f}% : {b_ratio:.1f}%")
-        
-        # ファイル情報
-        self.logger.info(f"\n📁 ファイル情報:")
-        self.logger.info(f"  保存先: {script_info['script_file']}")
-        
-        # 問題検出
-        if script_info['issues']:
-            self.logger.info(f"\n⚠️  検出された問題:")
-            for issue in script_info['issues']:
-                self.logger.warning(f"  - {issue}")
-        else:
-            self.logger.info(f"\n✅ 問題は検出されませんでした")
-        
-        # 台本プレビュー（最初の500文字）
-        self.logger.info(f"\n📖 台本プレビュー（最初の500文字）:")
-        self.logger.info("-" * 40)
-        preview = script[:500] + "..." if len(script) > 500 else script
-        self.logger.info(preview)
-        self.logger.info("-" * 40)
-        
-        self.logger.info("=" * 60)
-
-    async def _execute_step(self, step_name: str, step_func, result: WorkflowResult):
-        """
-        単一ステップの実行
-
-        Args:
-            step_name: ステップ名
-            step_func: ステップ実行関数
-            result: 結果オブジェクト
-
-        Returns:
-            Any: ステップの実行結果
-        """
-        self.progress.current_step = step_name
-        self.progress.step_start_time = datetime.now()
-
-        self.logger.info(
-            f"📍 ステップ開始: {step_name} ({self.progress.completed_steps + 1}/{self.progress.total_steps})"
-        )
-
-        step_start = datetime.now()
-
-        try:
-            # ステップ実行
-            if asyncio.iscoroutinefunction(step_func):
-                step_result = await step_func()
-            else:
-                step_result = step_func()
-
-            # 成功処理
-            self.progress.completed_steps += 1
-            processing_time = (datetime.now() - step_start).total_seconds()
-            self.metrics["processing_times"][step_name] = processing_time
-
-            self.logger.info(f"✅ ステップ完了: {step_name} ({processing_time:.2f}秒)")
-
-            return step_result
-
-        except Exception as e:
-            # エラー処理
-            processing_time = (datetime.now() - step_start).total_seconds()
-            self.metrics["processing_times"][step_name] = processing_time
-
-            self.logger.error(f"❌ ステップ失敗: {step_name} - {e}")
-
-            # エラー記録
-            result.errors.append(f"{step_name}: {str(e)}")
-
-            raise
-
-    def _generate_episode_id(self) -> str:
-        """エピソードIDを生成"""
-        timestamp = datetime.now().strftime("%Y%m%d_%H%M")
-        return f"market_news_{timestamp}"
-
-    async def _step_initialization(self) -> None:
-        """ステップ1: 初期化"""
-        # 必要なディレクトリの作成
-        self.output_dir.mkdir(parents=True, exist_ok=True)
-
-        # コンポーネントの事前チェック
-        try:
-            # Google Drive アクセステスト
-            is_accessible = self.gdrive_reader.validate_document_access(
-                self.config.google_document_id
-            )
-            if not is_accessible:
-                raise Exception("Google Driveドキュメントにアクセスできません")
-
-            self.logger.info("✅ 初期化チェック完了")
-
-        except Exception as e:
-            raise Exception(f"初期化エラー: {e}")
-
-    async def _step_read_articles(self) -> List[Dict[str, Any]]:
-        """ステップ2: Google Drive文書読み取り"""
-        try:
-            metadata, articles = self.gdrive_reader.read_and_parse_document(
-                self.config.google_document_id, use_cache=True
-            )
-
-            if not articles:
-                raise Exception("記事データが取得できませんでした")
-
-            self.logger.info(f"✅ {len(articles)}件の記事を読み取り")
-
-            # 記事データをDict形式に変換
-            articles_dict = []
-            for article in articles:
-                articles_dict.append(
-                    {
-                        "title": article.title,
-                        "url": article.url,
-                        "summary": article.summary,
-                        "sentiment_label": article.sentiment_label,
-                        "sentiment_score": article.sentiment_score,
-                        "source": article.source,
-                        "published_date": article.published_jst.isoformat(),
-                    }
-                )
-
-            return articles_dict
-
-        except Exception as e:
-            raise Exception(f"記事読み取りエラー: {e}")
-=======
         部分的なワークフローを実行して台本を生成し、分析します。
         """
         self.logger.info("📄 台本分析ワークフロー実行開始")
@@ -511,7 +238,6 @@
         
         if not partial_result.success:
             return partial_result
->>>>>>> b49b6d3f
 
         script = context.data.get('script')
         if not script:
@@ -519,228 +245,6 @@
             partial_result.errors.append("台本が生成されませんでした。")
             return partial_result
 
-<<<<<<< HEAD
-        # 記事の重要度スコア計算
-        scored_articles = []
-        for article in articles:
-            score = self._calculate_article_importance(article)
-            article_with_score = article.copy()
-            article_with_score["importance_score"] = score
-            scored_articles.append(article_with_score)
-
-        # 重要度順でソート
-        scored_articles.sort(key=lambda x: x["importance_score"], reverse=True)
-
-        # 最大記事数まで厳選
-        selected_articles = scored_articles[: self.config.max_articles]
-
-        self.logger.info(f"✅ {len(articles)}件から{len(selected_articles)}件を厳選")
-
-        return selected_articles
-
-    def _calculate_article_importance(self, article: Dict[str, Any]) -> float:
-        """記事の重要度スコアを計算"""
-        score = 0.0
-
-        # センチメントスコアの絶対値（話題性）
-        sentiment_score = abs(article.get("sentiment_score", 0.0))
-        score += sentiment_score * 0.4
-
-        # 要約の長さ（詳細度）
-        summary_length = len(article.get("summary", ""))
-        score += min(summary_length / 500.0, 1.0) * 0.3
-
-        # タイトルの長さ（詳細度）
-        title_length = len(article.get("title", ""))
-        score += min(title_length / 100.0, 1.0) * 0.2
-
-        # ソースの信頼度
-        source = article.get("source", "").lower()
-        if "reuters" in source:
-            score += 0.1
-        elif "bloomberg" in source:
-            score += 0.1
-
-        return score
-
-    async def _step_generate_script(self, articles: List[Dict[str, Any]]) -> str:
-        """ステップ4: 台本生成"""
-        try:
-            script = self.script_generator.generate_script(articles)
-
-            if not script or len(script) < 1000:
-                raise Exception("台本が短すぎます")
-
-            # 中間ファイル保存（デバッグ用）
-            if self.config.save_intermediates:
-                script_path = self.output_dir / f"{self._generate_episode_id()}_script.txt"
-                with open(script_path, "w", encoding="utf-8") as f:
-                    f.write(script)
-                self._temp_files.append(script_path)
-
-            self.logger.info(f"✅ 台本生成完了 - {len(script)}文字")
-
-            return script
-
-        except Exception as e:
-            raise Exception(f"台本生成エラー: {e}")
-
-    async def _step_synthesize_audio(self, script: str, episode_id: str) -> bytes:
-        """ステップ5: 音声合成"""
-        try:
-            audio_data = self.tts_engine.synthesize_dialogue(script)
-
-            if not audio_data:
-                raise Exception("音声データが生成されませんでした")
-
-            # 中間ファイル保存（デバッグ用）
-            if self.config.save_intermediates:
-                raw_audio_path = self.output_dir / f"{episode_id}_raw.mp3"
-                with open(raw_audio_path, "wb") as f:
-                    f.write(audio_data)
-                self._temp_files.append(raw_audio_path)
-
-            self.logger.info(f"✅ 音声合成完了 - {len(audio_data)}バイト")
-
-            return audio_data
-
-        except Exception as e:
-            raise Exception(f"音声合成エラー: {e}")
-
-    async def _step_process_audio(
-        self, audio_data: bytes, episode_id: str, articles: List[Dict[str, Any]]
-    ) -> str:
-        """ステップ6: 音声処理"""
-        try:
-            # メタデータ作成
-            metadata = {
-                "title": f"{self.config.podcast_title} - {datetime.now().strftime('%Y年%m月%d日')}",
-                "artist": self.config.podcast_author,
-                "album": self.config.podcast_title,
-                "date": datetime.now().strftime("%Y"),
-                "genre": "News",
-                "comment": f"記事数: {len(articles)}件",
-            }
-
-            processed_path = self.audio_processor.process_audio(
-                audio_data=audio_data, episode_id=episode_id, metadata=metadata
-            )
-
-            self.logger.info(f"✅ 音声処理完了 - 出力: {processed_path}")
-
-            return processed_path
-
-        except Exception as e:
-            raise Exception(f"音声処理エラー: {e}")
-
-    async def _step_publish_to_github(
-        self, audio_file_path: str, episode_id: str, articles: List[Dict[str, Any]]
-    ) -> Optional[str]:
-        """ステップ7: GitHub Pages配信"""
-        try:
-            # エピソードメタデータ作成
-            episode_metadata = {
-                "title": f"{self.config.podcast_title} - {datetime.now().strftime('%Y年%m月%d日')}",
-                "description": f"本日の市場動向を{len(articles)}件の記事から解説",
-                "published_date": datetime.now(),
-                "duration": "00:10:00",  # 固定値（実際の再生時間は音声処理後に取得可能）
-                "keywords": ["market", "news", "finance", "japan", "ai"],
-                "episode_number": self._get_next_episode_number(),
-            }
-
-            audio_url = self.publisher.publish_episode(
-                audio_file=Path(audio_file_path), episode_metadata=episode_metadata
-            )
-
-            if not audio_url:
-                raise Exception("配信URLが取得できませんでした")
-
-            self.logger.info(f"✅ 配信完了 - URL: {audio_url}")
-
-            return audio_url
-
-        except Exception as e:
-            raise Exception(f"配信エラー: {e}")
-
-    def _get_next_episode_number(self) -> int:
-        """次のエピソード番号を取得"""
-        try:
-            episodes = self.publisher.get_episode_list()
-            if episodes:
-                max_episode = max([ep.get("episode_number", 0) for ep in episodes])
-                return max_episode + 1
-            return 1
-        except:
-            return 1
-
-    async def _step_send_notifications(
-        self, result: WorkflowResult, articles: List[Dict[str, Any]]
-    ) -> None:
-        """ステップ8: 通知送信"""
-        try:
-            # 通知メッセージ作成
-            episode_data = {
-                "title": f"{self.config.podcast_title} - {datetime.now().strftime('%Y年%m月%d日')}",
-                "duration": "約10分",
-                "date": datetime.now().strftime("%Y年%m月%d日"),
-                "summary": self._create_articles_summary(articles),
-                "filename": Path(result.audio_url).name if result.audio_url else "",
-                "file_size_mb": result.file_size_mb,
-                "episode_number": self._get_next_episode_number() - 1,  # 既に配信済みなので-1
-            }
-
-            notification_message = self.message_templates.create_podcast_notification(episode_data)
-
-            # 実際の通知送信は外部システムに依存するため、ここではログ出力
-            self.logger.info("📢 通知メッセージ生成完了")
-            if self.config.debug_mode:
-                self.logger.debug(f"通知内容:\n{notification_message}")
-
-        except Exception as e:
-            # 通知エラーは致命的ではないため、警告レベル
-            self.logger.warning(f"通知送信エラー: {e}")
-
-    def _create_articles_summary(self, articles: List[Dict[str, Any]]) -> str:
-        """記事から要約を作成"""
-        if not articles:
-            return "本日の重要な市場動向をお届けします。"
-
-        summaries = []
-        for i, article in enumerate(articles[:3], 1):
-            title = article.get("title", "").strip()
-            if title and len(title) > 10:
-                if len(title) > 40:
-                    title = title[:37] + "..."
-                summaries.append(f"{i}. {title}")
-
-        return "\n".join(summaries) if summaries else "本日の重要な市場動向をお届けします。"
-
-    async def _step_cleanup(self) -> None:
-        """ステップ9: クリーンアップ"""
-        try:
-            # 一時ファイルの削除
-            deleted_count = 0
-            for temp_file in self._temp_files:
-                try:
-                    if temp_file.exists():
-                        temp_file.unlink()
-                        deleted_count += 1
-                except Exception as e:
-                    self.logger.warning(f"一時ファイル削除エラー: {temp_file} - {e}")
-
-            # キャッシュクリーンアップ
-            if self._gdrive_reader:
-                cache_cleaned = self.gdrive_reader.cleanup_cache()
-
-            # 古いエラーレコードのクリーンアップ
-            if self._error_handler:
-                self.error_handler.cleanup_old_errors()
-
-            self.logger.info(f"✅ クリーンアップ完了 - 一時ファイル{deleted_count}件削除")
-
-        except Exception as e:
-            self.logger.warning(f"クリーンアップエラー: {e}")
-=======
         # 生成された台本を分析
         self.logger.info("台本の詳細分析を実行します...")
         analyzer = ScriptAnalyzer()
@@ -750,7 +254,6 @@
         partial_result.script_info = analysis_data
         partial_result.message = "台本生成と分析が完了しました。"
         return partial_result
->>>>>>> b49b6d3f
 
     async def _record_metrics(self, result: WorkflowResult) -> None:
         """メトリクスを記録する。"""
