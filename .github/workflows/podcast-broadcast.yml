--- conflicted
+++ resolved
@@ -208,15 +208,8 @@
 
     - name: Run standalone podcast workflow
       env:
-<<<<<<< HEAD
-        # ワークフロー制御
-        ENABLE_PODCAST_GENERATION: 'true'
-        PODCAST_WORKFLOW_ENABLED: 'true'
-        PODCAST_WEEKDAYS_ONLY: ${{ github.event.inputs.weekdays_only || secrets.PODCAST_WEEKDAYS_ONLY || 'false' }}
-=======
         # Core control settings
         ENABLE_PODCAST_GENERATION: 'true'
->>>>>>> 79068bd1
         PODCAST_FORCE_RUN: ${{ github.event.inputs.force_run || 'true' }}
         PODCAST_TEST_MODE: ${{ github.event.inputs.test_mode || 'false' }}
         PODCAST_PRODUCTION_MODE: 'true'
@@ -343,19 +336,6 @@
         mkdir -p public/podcast
         echo "Created public/podcast/ directory"
         
-<<<<<<< HEAD
-        # ポッドキャストファイルをコピー（output/podcast優先）
-        if [ -d "output/podcast" ] && [ "$(ls -A output/podcast 2>/dev/null)" ]; then
-          cp -r output/podcast/* public/podcast/
-          echo "✅ Podcast files copied from output/podcast/"
-          echo "Files in public/podcast/:"
-          ls -la public/podcast/
-        else
-          echo "❌ No podcast files found in output/podcast/"
-          echo "Creating placeholder file for debugging:"
-          echo "Podcast deployment test - $(date)" > public/podcast/test.txt
-          ls -la public/podcast/
-=======
         echo "=== デバッグ: ファイル存在確認 ==="
         echo "Current directory contents:"
         ls -la
@@ -466,7 +446,6 @@
           exit 1
         else
           echo "✅ Successfully prepared $DEPLOYED_COUNT audio file(s) for deployment"
->>>>>>> 79068bd1
         fi
         
         echo "Final public directory structure:"
@@ -483,19 +462,6 @@
         destination_dir: . # ルートディレクトリにデプロイ
         user_name: 'github-actions[bot]'
         user_email: 'github-actions[bot]@users.noreply.github.com'
-<<<<<<< HEAD
-        commit_message: 'Deploy podcast from ${{ github.ref_name }}: ${{ github.run_id }}'
-        
-    - name: Verify deployment
-      if: success()
-      run: |
-        echo "=== Deployment Verification ==="
-        echo "Branch: ${{ github.ref_name }}"
-        echo "Run ID: ${{ github.run_id }}"
-        echo "Expected URL: https://jagar028055.github.io/Market_News_Project/podcast/"
-        echo "Files deployed:"
-        find public -name "*.mp3" -o -name "*.xml" -o -name "*.txt" | head -10
-=======
         commit_message: 'Deploy daily podcast: ${{ github.run_id }}'
     
     - name: Verify deployed podcast accessibility
@@ -593,7 +559,6 @@
           echo "GitHub Pagesの反映には時間がかかる場合があります"
           echo "📡 想定配信URL: $GITHUB_PAGES_BASE/podcast/"
         fi
->>>>>>> 79068bd1
 
     - name: Cleanup temporary files
       if: always()
