--- conflicted
+++ resolved
@@ -253,11 +253,7 @@
     - name: Run script
       env:
         # パフォーマンス最適化設定
-<<<<<<< HEAD
         ENABLE_GOOGLE_SERVICES: 'true'  # Google Services処理を無効化して実行時間を短縮
-=======
-        ENABLE_GOOGLE_SERVICES: 'true'  # Google Services処理を有効化
->>>>>>> 0bfe9ab7
         # Google認証設定 (OAuth2に固定) - 現在は無効化
         GOOGLE_AUTH_METHOD: 'oauth2'
         GOOGLE_DRIVE_OUTPUT_FOLDER_ID: ${{ secrets.GOOGLE_DRIVE_OUTPUT_FOLDER_ID }}
@@ -319,46 +315,6 @@
         retention-days: 2
         compression-level: 6
 
-<<<<<<< HEAD
-=======
-    - name: Upload social images artifact
-      if: success()
-      uses: actions/upload-artifact@v4
-      with:
-        name: social-images-${{ github.run_number }}
-        path: build/social/**
-        retention-days: 7
-        compression-level: 6
-
-    - name: Upload note artifact
-      if: success()
-      uses: actions/upload-artifact@v4
-      with:
-        name: note-${{ github.run_number }}
-        path: build/note/**
-        retention-days: 7
-        compression-level: 6
-
-    - name: Upload indicators artifact
-      if: success()
-      uses: actions/upload-artifact@v4
-      with:
-        name: indicators-${{ github.run_number }}
-        path: build/indicators/**
-        retention-days: 7
-        compression-level: 6
-
-    - name: Upload social logs artifact
-      if: success()
-      uses: actions/upload-artifact@v4
-      with:
-        name: social-logs-${{ github.run_number }}
-        path: logs/social/**
-        retention-days: 7
-        compression-level: 6
-
-    - name: Deploy to GitHub Pages
->>>>>>> 0bfe9ab7
     - name: Deploy to GitHub Pages (master)
       if: github.ref == 'refs/heads/master'
       uses: peaceiris/actions-gh-pages@v4.0.0
