--- conflicted
+++ resolved
@@ -332,12 +332,8 @@
   text-align: center;
   transition: transform var(--transition-fast);
   border: 1px solid var(--pico-form-element-border-color);
-<<<<<<< HEAD
   min-height: 320px;
   max-height: 320px;
-=======
-  min-height: 280px;
->>>>>>> 0bfe9ab7
   display: flex;
   flex-direction: column;
   align-items: center;
@@ -364,7 +360,6 @@
   margin-top: auto;
 }
 
-<<<<<<< HEAD
 /* Info Card - 統合された情報カード */
 .info-card {
   display: flex;
@@ -419,16 +414,12 @@
 }
 
 /* チャートコンテナ - 320px制限対応 */
-=======
-/* チャートコンテナ - 大きなサイズに対応 */
->>>>>>> 0bfe9ab7
 .chart-container {
   display: flex;
   align-items: center;
   justify-content: center;
   gap: 0.5rem;
   width: 100%;
-<<<<<<< HEAD
   height: 200px;
   margin-bottom: 0.25rem;
 }
@@ -438,25 +429,10 @@
   max-width: 600px;
   max-height: 450px;
   width: 100%;
-=======
-  min-height: 220px;
-  height: auto;
-  margin-bottom: 0.5rem;
-  padding: 0.5rem;
-}
-
-/* チャート要素 - サイズを大幅に改善 */
-.stat-card canvas {
-  max-width: 200px;
-  max-height: 200px;
-  min-width: 180px;
-  min-height: 180px;
->>>>>>> 0bfe9ab7
   flex-shrink: 0;
 }
 
 #region-chart, #category-chart {
-<<<<<<< HEAD
   max-width: 100%;
   max-height: 180px;
   min-height: 180px;
@@ -615,14 +591,6 @@
   .modal-chart-container .bar-value {
     font-size: 20px !important;
   }
-=======
-  max-width: 200px;
-  max-height: 200px;
-  min-width: 180px;
-  min-height: 180px;
-  width: 100%;
-  height: 100%;
->>>>>>> 0bfe9ab7
 }
 
 /* カスタム凡例 */
@@ -1148,7 +1116,6 @@
   
   .stat-card {
     padding: 1rem;
-<<<<<<< HEAD
     min-height: 320px;
     max-height: 320px;
   }
@@ -1157,14 +1124,10 @@
     grid-column: span 1;
     min-height: 320px;
     max-height: 320px;
-=======
-    min-height: 220px;
->>>>>>> 0bfe9ab7
   }
   
   .chart-container {
     flex-direction: column;
-<<<<<<< HEAD
     gap: 0.25rem;
     height: 200px;
   }
@@ -1178,24 +1141,6 @@
     max-width: 400px;
     max-height: 260px;
     min-height: 220px;
-=======
-    gap: 0.75rem;
-    min-height: 180px;
-  }
-  
-  .stat-card canvas {
-    max-width: 160px;
-    max-height: 160px;
-    min-width: 140px;
-    min-height: 140px;
-  }
-  
-  #region-chart, #category-chart {
-    max-width: 160px;
-    max-height: 160px;
-    min-width: 140px;
-    min-height: 140px;
->>>>>>> 0bfe9ab7
   }
   
   .custom-legend {
@@ -1283,17 +1228,12 @@
   
   .stat-card {
     padding: 0.75rem;
-<<<<<<< HEAD
     min-height: 320px;
     max-height: 320px;
-=======
-    min-height: 180px;
->>>>>>> 0bfe9ab7
   }
   
   .chart-container {
     flex-direction: column;
-<<<<<<< HEAD
     gap: 0.25rem;
     height: 160px;
   }
@@ -1306,24 +1246,6 @@
   #region-chart, #category-chart {
     max-width: 200px;
     max-height: 140px;
-=======
-    gap: 0.5rem;
-    min-height: 140px;
-  }
-  
-  .stat-card canvas {
-    max-width: 140px;
-    max-height: 140px;
-    min-width: 120px;
-    min-height: 120px;
-  }
-  
-  #region-chart, #category-chart {
-    max-width: 140px;
-    max-height: 140px;
-    min-width: 120px;
-    min-height: 120px;
->>>>>>> 0bfe9ab7
   }
   
   .custom-legend {
